version: "3.3"
services:
  rabbitmq-stats:
    image: index.docker.io/bitnami/rabbitmq:3.9
    environment:
      - RABBITMQ_NODE_TYPE=stats
      - RABBITMQ_NODE_NAME=rabbit@rabbitmq-stats
      - RABBITMQ_ERL_COOKIE=${MAINTENANCE_PASSWORD}
      - RABBITMQ_PASSWORD=${MAINTENANCE_PASSWORD}
      - RABBITMQ_SECURE_PASSWORD=yes
      - RABBITMQ_DISK_FREE_ABSOLUTE_LIMIT=1
    restart: always
    volumes:
      - ./data/rabbitmq/custom.conf:/bitnami/rabbitmq/conf/custom.conf:z
    ports:
      - "15672:15672"
<<<<<<< HEAD
=======
      - "5672:5672"
>>>>>>> 31e08671
    logging:
      options:
        max-size: "10m"
        max-file: "5"
    deploy:
      resources:
        limits:
          memory: 2G
  mongodb-primary:
    image: index.docker.io/bitnami/mongodb:4.4
    volumes:
      - ./data/mongo-data:/bitnami/mongodb:z
    environment:
      - MONGODB_ADVERTISED_HOSTNAME=mongodb-primary
      - MONGODB_ROOT_PASSWORD=${MAINTENANCE_PASSWORD}
      - MONGODB_USERNAME=cteadmin
      - MONGODB_PASSWORD=${MAINTENANCE_PASSWORD}
      - MONGODB_DATABASE=cte
<<<<<<< HEAD
      - HTTP_PROXY=${HTTP_PROXY}
      - HTTPS_PROXY=${HTTPS_PROXY}
    restart: always
=======
    restart: always
    ports:
      - "27017:27017"
>>>>>>> 31e08671
    logging:
      options:
        max-size: "10m"
        max-file: "5"
  core:
    image: index.docker.io/${CORE_TAG}
    volumes:
      - ./data/custom_plugins:/opt/netskope/plugins/custom_plugins:z
      - /var/run/docker.sock:/var/run/docker.sock
    environment:
      - MONGO_CONNECTION_STRING=mongodb://cteadmin:${MAINTENANCE_PASSWORD_ESCAPED}@mongodb-primary:27017/cte
<<<<<<< HEAD
      - RABBITMQ_CONNECTION_STRING=amqp://user:${MAINTENANCE_PASSWORD_ESCAPED}@rabbitmq-stats
=======
      - RABBITMQ_CONNECTION_STRING=amqp://user:${MAINTENANCE_PASSWORD}@rabbitmq-stats
>>>>>>> 31e08671
      - JWT_SECRET=${JWT_SECRET}
      - JWT_ALGORITHM=HS256
      - ENABLE_CELERY_BEAT=true
      #- DOCKER_USERNAME=${DOCKER_USERNAME}
      #- DOCKER_PASSWORD=${DOCKER_PASSWORD}
      - WATCHTOWER_HTTP_API_TOKEN=${WATCHTOWER_TOKEN}
      - ANALYTICS_BASE_URL=https://reporting.netskope.tech
      - ANALYTICS_TOKEN=eyJ0eXAiOiJKV1QiLCJhbGciOiJIUzI1NiJ9.eyJpbnN0YWxsYXRpb25faWQiOiJjMDAyIn0.w8SVrTcDjk8PkR4IcbWGwOyf6-OWfCUyOoCTgZvqHqc
      - MAX_MAINTENANCE_WINDOW_MINUTES=${MAX_MAINTENANCE_WINDOW_MINUTES}
      - PULL_THREADS=${PULL_THREADS}
      - MAX_WAIT_ON_LOCK_IN_MINUTES=${MAX_WAIT_ON_LOCK_IN_MINUTES}
<<<<<<< HEAD
      - HTTP_PROXY=${HTTP_PROXY}
      - HTTPS_PROXY=${HTTPS_PROXY}
=======
>>>>>>> 31e08671
    restart: always
    logging:
      options:
        max-size: "10m"
        max-file: "5"
    depends_on:
      - mongodb-primary
      - rabbitmq-stats
    labels:
      - com.centurylinklabs.watchtower.enable=true
  ui:
    image: index.docker.io/${UI_TAG}
    restart: always
    environment:
      - CE_API_URL=http://core
      - TLS_VERSION=${ENABLE_TLS_V_1_2:-TLSv1.3}
    volumes:
      - ./data/ssl_certs:/tmp/ssl_certs:z
    ports:
      - ${UI_PORT}:3000
    links:
      - core
    labels:
      - com.centurylinklabs.watchtower.enable=true
    logging:
      options:
        max-size: "10m"
        max-file: "5"
  watchtower:
    image: index.docker.io/containrrr/watchtower:1.3.0
    volumes:
      - /var/run/docker.sock:/var/run/docker.sock
      # - /root/.docker/config.json:/config.json
    environment:
      - WATCHTOWER_HTTP_API=true
      - WATCHTOWER_HTTP_API_TOKEN=${WATCHTOWER_TOKEN}
      - WATCHTOWER_LABEL_ENABLE=true
    restart: always
<<<<<<< HEAD
=======
    ports:
      - 8080:8080
>>>>>>> 31e08671
    command: --http-api-update
    logging:
      options:
        max-size: "10m"
        max-file: "5"<|MERGE_RESOLUTION|>--- conflicted
+++ resolved
@@ -14,10 +14,6 @@
       - ./data/rabbitmq/custom.conf:/bitnami/rabbitmq/conf/custom.conf:z
     ports:
       - "15672:15672"
-<<<<<<< HEAD
-=======
-      - "5672:5672"
->>>>>>> 31e08671
     logging:
       options:
         max-size: "10m"
@@ -36,15 +32,10 @@
       - MONGODB_USERNAME=cteadmin
       - MONGODB_PASSWORD=${MAINTENANCE_PASSWORD}
       - MONGODB_DATABASE=cte
-<<<<<<< HEAD
       - HTTP_PROXY=${HTTP_PROXY}
       - HTTPS_PROXY=${HTTPS_PROXY}
     restart: always
-=======
-    restart: always
-    ports:
-      - "27017:27017"
->>>>>>> 31e08671
+
     logging:
       options:
         max-size: "10m"
@@ -56,11 +47,8 @@
       - /var/run/docker.sock:/var/run/docker.sock
     environment:
       - MONGO_CONNECTION_STRING=mongodb://cteadmin:${MAINTENANCE_PASSWORD_ESCAPED}@mongodb-primary:27017/cte
-<<<<<<< HEAD
       - RABBITMQ_CONNECTION_STRING=amqp://user:${MAINTENANCE_PASSWORD_ESCAPED}@rabbitmq-stats
-=======
-      - RABBITMQ_CONNECTION_STRING=amqp://user:${MAINTENANCE_PASSWORD}@rabbitmq-stats
->>>>>>> 31e08671
+
       - JWT_SECRET=${JWT_SECRET}
       - JWT_ALGORITHM=HS256
       - ENABLE_CELERY_BEAT=true
@@ -72,11 +60,9 @@
       - MAX_MAINTENANCE_WINDOW_MINUTES=${MAX_MAINTENANCE_WINDOW_MINUTES}
       - PULL_THREADS=${PULL_THREADS}
       - MAX_WAIT_ON_LOCK_IN_MINUTES=${MAX_WAIT_ON_LOCK_IN_MINUTES}
-<<<<<<< HEAD
       - HTTP_PROXY=${HTTP_PROXY}
       - HTTPS_PROXY=${HTTPS_PROXY}
-=======
->>>>>>> 31e08671
+
     restart: always
     logging:
       options:
@@ -115,11 +101,6 @@
       - WATCHTOWER_HTTP_API_TOKEN=${WATCHTOWER_TOKEN}
       - WATCHTOWER_LABEL_ENABLE=true
     restart: always
-<<<<<<< HEAD
-=======
-    ports:
-      - 8080:8080
->>>>>>> 31e08671
     command: --http-api-update
     logging:
       options:
