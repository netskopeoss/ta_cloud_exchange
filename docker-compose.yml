version: "3.3"
services:
  rabbitmq-stats:
    image: index.docker.io/bitnami/rabbitmq:3.8
    environment:
      - RABBITMQ_NODE_TYPE=stats
      - RABBITMQ_NODE_NAME=rabbit@rabbitmq-stats
      - RABBITMQ_ERL_COOKIE=s3cr3tc00ki3
      - RABBITMQ_SECURE_PASSWORD=yes
      - RABBITMQ_DISK_FREE_ABSOLUTE_LIMIT=1
    restart: on-failure:5
    volumes:
      - ./data/rabbitmq/custom.conf:/bitnami/rabbitmq/conf/custom.conf:z
    ports:
      - '15672:15672'
      - '5672:5672'
    logging:
      options:
        max-size: "10m"
        max-file: "5"
<<<<<<< HEAD
=======
    deploy:
      resources:
        limits:
          memory: 2G
>>>>>>> c9148a4a
  mongodb-primary:
    image: index.docker.io/bitnami/mongodb:4.4
    volumes:
      - ./data/mongo-data:/bitnami/mongodb:z
    environment:
      - MONGODB_ADVERTISED_HOSTNAME=mongodb-primary
      - MONGODB_ROOT_PASSWORD=password123
      - MONGODB_USERNAME=cteadmin
      - MONGODB_PASSWORD=cteadmin
      - MONGODB_DATABASE=cte
    restart: on-failure:5
    ports:
      - '27017:27017'
    logging:
      options:
        max-size: "10m"
        max-file: "5"
  core:
    image: index.docker.io/netskopetechnicalalliances/cloudexchange:core3-latest
    volumes:
      - ./data/custom_plugins:/opt/netskope/plugins/custom_plugins:z
      - /var/run/docker.sock:/var/run/docker.sock
    environment:
      - MONGO_CONNECTION_STRING=mongodb://cteadmin:cteadmin@mongodb-primary:27017/cte
      - RABBITMQ_CONNECTION_STRING=amqp://user:bitnami@rabbitmq-stats
      - JWT_SECRET=secret
      - JWT_ALGORITHM=HS256
      - ENABLE_CELERY_BEAT=true
      #- DOCKER_USERNAME=DOCKER_USERNAME # uncomment this line if you have a private repo
      #- DOCKER_PASSWORD=DOCKER_PASSWORD # uncomment this line if you have a private repo
      - WATCHTOWER_HTTP_API_TOKEN=token
      - ANALYTICS_BASE_URL=https://reporting.netskope.tech
      - ANALYTICS_TOKEN=eyJ0eXAiOiJKV1QiLCJhbGciOiJIUzI1NiJ9.eyJpbnN0YWxsYXRpb25faWQiOiJjMDAyIn0.w8SVrTcDjk8PkR4IcbWGwOyf6-OWfCUyOoCTgZvqHqc
    restart: on-failure:5
    logging:
      options:
        max-size: "10m"
        max-file: "5"
    depends_on:
      - mongodb-primary
      - rabbitmq-stats
    labels:
      - com.centurylinklabs.watchtower.enable=true
  ui:
    image: index.docker.io/netskopetechnicalalliances/cloudexchange:ui3-latest
    restart: on-failure:5
    environment:
      - CE_API_URL=http://core
    volumes:
      - ./data/ssl_certs:/tmp/ssl_certs:z
    ports:
      - 80:3000
    links:
      - core
    labels:
      - com.centurylinklabs.watchtower.enable=true
    logging:
      options:
        max-size: "10m"
        max-file: "5"
  watchtower:
    image: index.docker.io/containrrr/watchtower:1.3.0
    volumes:
      - /var/run/docker.sock:/var/run/docker.sock
      # - /root/.docker/config.json:/config.json # uncomment this line if repo requires authentication
    environment:
      - WATCHTOWER_HTTP_API=true
      - WATCHTOWER_HTTP_API_TOKEN=token
      - WATCHTOWER_LABEL_ENABLE=true
    restart: on-failure:5
    ports:
      - 8080:8080
    command: --http-api-update
    logging:
      options:
        max-size: "10m"
        max-file: "5"<|MERGE_RESOLUTION|>--- conflicted
+++ resolved
@@ -18,13 +18,10 @@
       options:
         max-size: "10m"
         max-file: "5"
-<<<<<<< HEAD
-=======
     deploy:
       resources:
         limits:
           memory: 2G
->>>>>>> c9148a4a
   mongodb-primary:
     image: index.docker.io/bitnami/mongodb:4.4
     volumes:
