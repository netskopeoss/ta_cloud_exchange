<<<<<<< HEAD
#!/usr/bin/env python3
from enum import Enum
from getpass import getpass
import os
import stat as st
from os import stat
import re
import socket
import shutil
import subprocess
import platform
import urllib.request
import urllib.parse
import urllib.error
import time
import multiprocessing
import sys
import readline

DEFAULT_INPUTS = {
    "CORE_TAG": {
        "default": "crestsystems/netskope:core-latest",
        "skip": True,
        "help": "",
    },
    "UI_TAG": {
        "default": "crestsystems/netskope:ui-latest",
        "skip": True,
        "help": "",
    },
    "UI_PORT": {
        "default": 80,
        "skip": False,
        "help": "",
        "user_input": "Enter the port on which you want to access the Netskope CE UI",
    },
    "JWT_SECRET": {
        "default": "",
        "skip": False,
        "help": "",
        "mandatory": True,
        "user_input": "Enter a JWT Secret which will be used for signing the authentication tokens",
    },
    "MAINTENANCE_PASSWORD": {
        "default": "",
        "skip": False,
        # "help": "Enter maintenance password that will be used for docker services. This password can be set only once. ",
        "help": "",
        "mandatory": True,
        "user_input": "Enter maintenance password that will be used for RabbitMQ and MongoDB services (This password can be set only once)",
    },
    "MAINTENANCE_PASSWORD_ESCAPED": {
        "default": "",
        "skip": True,
        "help": "Enter maintenance password that will be used for docker services. This password can be set only once.",
    },
    "WATCHTOWER_TOKEN": {"default": "token", "skip": True, "help": ""},
    "DOCKER_USERNAME": {"default": "", "skip": True, "help": ""},
    "DOCKER_PASSWORD": {"default": "", "skip": True, "help": ""},
    "MAX_MAINTENANCE_WINDOW_MINUTES": {
        "default": 15,
        "skip": True,
        "help": "",
    },
    "PULL_THREADS": {"default": 6, "skip": True, "help": ""},
    "MAX_WAIT_ON_LOCK_IN_MINUTES": {"default": 240, "skip": True, "help": ""},
    "ENABLE_TLS_V_1_2": {
        "default": "No",
        "skip": False,
        "help": "",
        "user_input": "Do you want to enable TLSv1.2 along with TLSv1.3 for CE UI",
    },
    "BETA_OPT_IN": {
        "default": "No",
        "skip": False,
        "help": "",
        "user_input": "Do you want to opt in for beta",
    },
}

AVAILABLE_INPUTS = {}
CHECKS = {}

MIN_CPU = 2
MIN_MEM_KB = 3500000
MIN_DISK_BYTES = 20000000000
MIN_DOCKER_VERSION = "19.0.0"
MIN_DOCKER_COMPOSE_VERSION = "1.29.0"
MIN_PODMAN_VERSION = "3.4.2"
MIN_PODMAN_COMPOSE_VERSION = "1.0.3"
CORE_DEFAULT = "netskopetechnicalalliances/cloudexchange:core3-latest"
UI_DEFAULT = "netskopetechnicalalliances/cloudexchange:ui3-latest"
CORE_BETA_DEFAULT = "netskopetechnicalalliances/cloudexchange:core3-beta"
UI_BETA_DEFAULT = "netskopetechnicalalliances/cloudexchange:ui3-beta"
GIT_PLUGIN_REPO = "https://github.com/netskopeoss/ta_cloud_exchange_plugins.git"


class Status(Enum):
    PASS = ("PASS",)
    NOT_VERIFIED = ("COULDN'T VERIFY",)
    FAIL = "FAIL"


def print_banner():
    print(
        """
  _   _        _         _                          ____  _____ 
 | \ | |  ___ | |_  ___ | | __ ___   _ __    ___   / ___|| ____|
 |  \| | / _ \| __|/ __|| |/ // _ \ | '_ \  / _ \ | |    |  _|  
 | |\  ||  __/| |_ \__ \|   <| (_) || |_) ||  __/ | |___ | |___ 
 |_| \_| \___| \__||___/|_|\_\\\___/ | .__/  \___|  \____||_____|
  ___              _          _  _  |_|    _    _               
 |_ _| _ __   ___ | |_  __ _ | || |  __ _ | |_ (_)  ___   _ __  
  | | | '_ \ / __|| __|/ _` || || | / _` || __|| | / _ \ | '_ \ 
  | | | | | |\__ \| |_| (_| || || || (_| || |_ | || (_) || | | |
 |___||_| |_||___/ \__|\__,_||_||_| \__,_| \__||_| \___/ |_| |_|
                                                                                                                                                                                                                       
                                                                                                                                        
    """
    )


def print_warning(message):
    print(f"\033[1;93m[!] \033[0;37m{message}")


def print_fail(message):
    print(f"\033[1;31m[F] \033[1;37m{message}\033[0;37m")


def print_pass(message):
    print(f"\033[0;32m[P] \033[0;37m{message}")


def compare_versions(version1, version2):
    versions1 = [int(v) for v in version1.split(".")]
    versions2 = [int(v) for v in version2.split(".")]
    for i in range(max(len(versions1), len(versions2))):
        v1 = versions1[i] if i < len(versions1) else 0
        v2 = versions2[i] if i < len(versions2) else 0
        if v1 > v2:
            return True
        elif v1 < v2:
            return False
    return True


def put_proxy_in_env():
    try:
        with open(".env", "w") as f:
            for key, value in AVAILABLE_INPUTS.items():
                f.write(f"{key}={value}\n")
    except Exception as e:
        raise Exception(f"Error occured while putting proxy variables: {e}")


def put_env_variable(inputs):
    try:
        with open(".env", "w") as f:
            for key, value in inputs.items():
                f.write(f"{key}={value}\n")
    except Exception as e:
        raise Exception(f"Error occured while putting env variables: {e}")


def create_env_if_not_exist():
    try:
        with open(".env", "a") as f:
            pass
    except Exception as e:
        raise Exception(f"Error occured while creating file: {e}")


def get_all_existed_env_variable():
    AVAILABLE_INPUTS["HTTP_PROXY"] = ""
    AVAILABLE_INPUTS["HTTPS_PROXY"] = ""

    try:
        with open(".env", "r") as f:
            if os.stat(".env").st_size > 0:
                with open(f".env.{int(time.time())}", "w+") as backup:
                    for line in f.readlines():
                        backup.write(line)
                        key, value = line.split("=", 1)
                        AVAILABLE_INPUTS[key] = value.strip()
    except Exception as e:
        raise Exception(f"Error occured while getting env variables: {e}")


def set_directory_permission(directory, command):
    p = None
    try:
        p = subprocess.Popen(
            command.split(),
            stderr=subprocess.PIPE,
            stdout=subprocess.PIPE,
            stdin=subprocess.PIPE,
        )
        out, err = p.communicate()
        if len(err) <= 0:
            return
        else:
            raise Exception(err.decode("utf-8"))
    except Exception as e:
        if p:
            p.kill()
        raise Exception(
            f"Error occured while setting file permissions for {directory}. Error: {e}"
        )


def check_for_certs():
    try:
        cert_file = "data/ssl_certs/cte_cert.crt"
        key_file = "data/ssl_certs/cte_cert_key.key"
        if os.path.isfile(cert_file) and os.path.isfile(key_file):
            return True
        return False
    except Exception as e:
        raise Exception(
            f"Error occured while checking for SSL certs. Error: {e}"
        )


def create_self_signed_ssl_certs():
    try:
        print(
            f"Generating self signed certificate with validity of one year..."
        )
        command = "openssl req -x509 -newkey rsa:4096 -keyout data/ssl_certs/cte_cert_key.key -out data/ssl_certs/cte_cert.crt -sha256 -days 365 -nodes -subj /CN=localhost"
        p = subprocess.Popen(
            command.split(),
            stderr=subprocess.PIPE,
            stdout=subprocess.PIPE,
            stdin=subprocess.PIPE,
        )
        out, err = p.communicate()
        if p.returncode == 0:
            print(f"{err.decode('utf-8')}\n")
        else:
            raise Exception(f"{err.decode('utf-8')}\n")
    except Exception as e:
        p.kill()
        raise Exception(
            f"Error occured while generating self-signed ssl certificates. Error: {e}"
        )


def check_machine_specs():
    print("\nVerifying minimum system requirements...")
    print(
        '\033[1;37mNOTE: The actual system requirements depend on several criteria including data volume, # of plugins among others.\nIt is highly recommended to refer to the System Requirements section of the "User Guide".\033[0;37m'
    )
    # Check Memory
    try:
        with open("/proc/meminfo", "r") as f:
            lines = f.readlines()
            for line in lines:
                if line.startswith("MemTotal"):
                    memory = int(line.split()[1])
                    if memory < MIN_MEM_KB:
                        print_fail(
                            f"{round(memory/1000000, 1)}GB Memory (Minimum {round(MIN_MEM_KB/1000000)}GB required)"
                        )
                        CHECKS["Memory Check"] = Status.FAIL
                    else:
                        print_pass(f"{round(memory/1000000, 1)}GB Memory")
                        CHECKS["Memory Check"] = Status.PASS
    except Exception as e:
        # print(e)
        print_warning(f"Could not verify Memory information of the machine")
        CHECKS["Memory Check"] = Status.NOT_VERIFIED

    # Check CPUs
    try:
        cpu_cores = multiprocessing.cpu_count()
        if cpu_cores < MIN_CPU:
            print_fail(
                f"{cpu_cores} CPU(s) (Minimum {MIN_CPU} CPU(s) required)"
            )
            CHECKS["CPU Check"] = Status.FAIL
        else:
            print_pass(f"{cpu_cores} CPU(s)")
            CHECKS["CPU Check"] = Status.PASS
    except Exception as e:
        print_warning(f"Could not verify CPU information of the machine...")
        CHECKS["CPU Check"] = Status.NOT_VERIFIED

    # Check Disk Space
    try:
        path = "/var/lib/docker"
        if isRedHat():
            path = "/var/lib/containers"
        disk_stats = shutil.disk_usage(path)
        free_space = disk_stats.free
        if free_space < MIN_DISK_BYTES:
            print_fail(
                f"{round(free_space/1000000000, 1)}GB free disk space (Minimum {round(MIN_DISK_BYTES/1000000000, 1)}GB free disk space is required)"
            )
            CHECKS["Disk Space Check"] = Status.FAIL
        else:
            print_pass(f"{round(free_space/1000000000, 1)}GB free disk space")
            CHECKS["Disk Space Check"] = Status.PASS
    except Exception as e:
        # print(e)
        print_warning(f"Could not verify Disk information of the machine")
        CHECKS["Disk Space Check"] = Status.NOT_VERIFIED

    # Check 15672 Port availability
    try:
        sock = socket.socket(socket.AF_INET, socket.SOCK_STREAM)
        result = sock.connect_ex(("127.0.0.1", 15672))
        if result == 0:
            print_fail(f"Port 15672 is already in use.")
            CHECKS["Port Check"] = Status.FAIL
        else:
            print_pass(f"Port 15672 is available.")
            CHECKS["Port Check"] = Status.PASS
    except Exception as e:
        # print(e)
        print_warning(f"Could not verify Port information of the machine")
        CHECKS["Port Check"] = Status.NOT_VERIFIED

    if Status.FAIL in [
        CHECKS.get("Memory Check"),
        CHECKS.get("Disk Space Check"),
        CHECKS.get("CPU Check"),
        CHECKS.get("Port Check"),
    ]:
        print(
            "\033[1;31mOne or more system requirement checks have failed. Please ensure the minimum system requirements are met to proceed further. \033[0;37m"
        )


def check_docker_versions():
    try:
        regex = "(\d+(\.\d+){2,3})"
        command = "docker --version"
        p = subprocess.check_output(command, shell=True)
        docker_version = re.search(regex, p.decode("utf-8")).groups()[0]
        if compare_versions(docker_version, MIN_DOCKER_VERSION):
            print_pass(f"Docker Version {docker_version}")
            CHECKS["Docker"] = Status.PASS
        else:
            print_fail(
                f"Docker Version {docker_version} (Minimum {MIN_DOCKER_VERSION} is required)"
            )
            CHECKS["Docker"] = Status.FAIL

        command = "docker-compose --version"
        p = subprocess.check_output(command, shell=True)
        docker_compose_version = re.search(regex, p.decode("utf-8")).groups()[
            0
        ]
        if compare_versions(
            docker_compose_version, MIN_DOCKER_COMPOSE_VERSION
        ):
            print_pass(f"Docker Compose Version {docker_compose_version}")
            CHECKS["Docker-Compose"] = Status.PASS
        else:
            print_fail(
                f"Docker Compose Version {docker_compose_version} (Minimum {MIN_DOCKER_COMPOSE_VERSION} is required)"
            )
            CHECKS["Docker-Compose"] = Status.FAIL
    except Exception as e:
        CHECKS["Docker-Compose"] = Status.NOT_VERIFIED
        CHECKS["Docker"] = Status.NOT_VERIFIED
        raise Exception("Docker not found")


def check_podman_versions():
    try:
        regex = "(\d+(\.\d+){2,3})"
        command = "podman-compose --version"
        p = subprocess.check_output(command, shell=True)
        lines = p.decode("utf-8").splitlines()

        podman_version = ""
        for line in lines:
            if "podman version" in line:
                podman_version = re.search(regex, line).groups()[0]
                break

        if podman_version == "":
            raise
        if compare_versions(podman_version, MIN_PODMAN_VERSION):
            print_pass(f"Podman Version {podman_version}")
            CHECKS["Podman"] = Status.PASS
        else:
            print_fail(
                f"Podman Version {podman_version} (Minimum {MIN_PODMAN_VERSION} is required)"
            )
            CHECKS["Podman"] = Status.FAIL

        podman_compose_version = ""
        for line in lines:
            if "podman-compose" in line:
                podman_compose_version = re.search(regex, line).groups()[0]
                break

        if podman_compose_version == "":
            raise
        if compare_versions(
            podman_compose_version, MIN_PODMAN_COMPOSE_VERSION
        ):
            print_pass(f"Podman Compose Version {podman_compose_version}")
            CHECKS["Podman-Compose"] = Status.PASS
        else:
            print_fail(
                f"Podman Compose Version {podman_compose_version} (Minimum {MIN_PODMAN_COMPOSE_VERSION} is required)"
            )
            CHECKS["Podman-Compose"] = Status.FAIL

        command = "rpm -qa"
        p = subprocess.check_output(command, shell=True)
        lines = p.decode("utf-8").splitlines()

        is_plugin_present = False
        for line in lines:
            if line.startswith("podman-plugins"):
                is_plugin_present = True
                break

        if is_plugin_present:
            print_pass(f"Verified podman plugins are installed")
            CHECKS["Podman-Plugin"] = Status.PASS
        else:
            print_fail(
                f"Required podman plugins are not installed. (Run `yum install podman-plugins` and Re-run the script)"
            )
            CHECKS["Podman-Plugin"] = Status.FAIL

    except Exception as e:
        # print(e)
        CHECKS["Podman-Compose"] = Status.NOT_VERIFIED
        CHECKS["Podman-Plugin"] = Status.NOT_VERIFIED
        CHECKS["Podman"] = Status.NOT_VERIFIED
        raise Exception("Podman not found")


def validate_proxy(proxy, cur_proxy=None):
    if proxy == "" and cur_proxy is not None and len(cur_proxy) > 0:
        return True
    regex = "^(?:(.*))://(?:(.*))$"
    result = re.search(regex, proxy)
    if result is None:
        print("Invalid Proxy Provided...")
        return False
    parts = result.groups()
    if len(parts) < 2:
        print("Invalid Proxy Provided...")
        return False
    if parts[0] not in ["http", "https"]:
        print("Invalid Protocol Provided... Valid Protocols are http/https...")
        return False
    if parts[1] == " ":
        print("Invalid Hostname Provided... It should be valid IP/FQDN...")
        return False
    return True


def prepare_proxy(url, username=None, password=None):
    if (
        username is None
        or len(username) == 0
        or password is None
        or len(password) == 0
    ):
        return url
    prefix = "https://" if url.startswith("https://") else "http://"
    url = url.replace(prefix, "")

    username = urllib.parse.quote_plus(username)
    password = urllib.parse.quote_plus(password)
    return f"{prefix}{username}:{password}@{url}"


def parse_proxy(url):
    if url is None or len(url) == 0:
        return None

    url = urllib.parse.urlparse(url)
    if url.scheme is None:
        return f"{url.hostname}"
    if url.port is None:
        return f"{url.scheme}://{url.hostname}"
    return f"{url.scheme}://{url.hostname}:{url.port}"


def ask_for_initial_inputs():
    isProxy = (
        input(
            "\n\nAre you using HTTP(s) proxy for outbound traffic? [y/n]\n> "
        )
        .strip()
        .lower()
    )

    if isProxy == "y" or isProxy == "yes":
        # HTTPS_PROXY
        cur_https_proxy = parse_proxy(AVAILABLE_INPUTS["HTTPS_PROXY"])

        print(
            f"\nEnter Proxy URL (e.g. http(s)://10.0.0.0:3128)  {('(Current: ' + cur_https_proxy + ')') if cur_https_proxy is not None else ''}"
        )
        https_proxy = input("> ").strip()
        https_proxy_password = None
        while not validate_proxy(https_proxy, cur_https_proxy):
            print(
                f"\nEnter Proxy URL (e.g. http(s)://10.0.0.0:3128)  {('(Current: ' + cur_https_proxy + ')') if cur_https_proxy is not None else ''}"
            )
            https_proxy = input("> ").strip()
        if https_proxy is None or len(https_proxy) == 0:
            https_proxy = cur_https_proxy

        https_proxy_username = input(
            f"Enter proxy username (skip in case of unauthenticated proxy):\n> "
        ).strip()
        if https_proxy_username is not None and len(https_proxy_username) > 0:
            https_proxy_password = getpass(
                "Enter proxy password: \n> "
            ).strip()
            while https_proxy_password == "":
                print("Proxy password can not be empty... Please try again.\n")
                https_proxy_password = getpass(
                    "Enter proxy password: \n> "
                ).strip()

        AVAILABLE_INPUTS["HTTPS_PROXY"] = prepare_proxy(
            https_proxy,
            username=https_proxy_username,
            password=https_proxy_password,
        )
        AVAILABLE_INPUTS["HTTP_PROXY"] = AVAILABLE_INPUTS["HTTPS_PROXY"]

        print(
            "\n\033[1;37mNOTE: These proxy details will be reflected on the Settings > General > Proxy page on Netskope CE UI.\n\033[0;37m"
        )
    else:
        AVAILABLE_INPUTS["HTTP_PROXY"] = ""
        AVAILABLE_INPUTS["HTTPS_PROXY"] = ""

    tenant_name = ""
    while True:
        tenant_name = input(
            "\n> Please enter the Netskope Tenant Name (Exclude .goskope.com)\n(e.g. Enter 'demo' if Netskope Tenant URL is https://demo.goskope.com)\nPlease Enter 'test' if you do not have any Netskope tenant: "
        ).strip()
        if tenant_name == "" or "goskope.com" in tenant_name:
            print(
                "Tenant name can not be empty. It should be without '.goskope.com'..."
            )
        else:
            break
    AVAILABLE_INPUTS["NETSKOPE_TENANT"] = tenant_name


class ClientExceptions(Exception):
    pass


class ServerExceptions(Exception):
    pass


def handle_http_errors(res):
    status_code = res.code
    if status_code == 200:
        # raise ClientExceptions("Request Timeout Error.")
        return

    # Client Errors
    elif status_code == 400:
        raise ClientExceptions("Bad Request Error.")
    elif status_code == 401:
        raise ClientExceptions("Unauthorized Error.")
    elif status_code == 403:
        raise ClientExceptions("Forbidden Error.")
    elif status_code == 404:
        raise ClientExceptions("Not Found Error.")
    elif status_code == 408:
        raise ClientExceptions("Request Timeout Error.")

    # Server Errors
    elif status_code == 500:
        raise ServerExceptions("Internal Server Error.")
    elif status_code == 502:
        raise ServerExceptions("Bad Gateway Error.")
    elif status_code == 503:
        raise ServerExceptions("Service Unavailable Error.")
    elif status_code == 504:
        raise ServerExceptions("Gateway Timeout Error.")


def handle_connectivity(name, url):
    try:
        req = urllib.request.Request(url)
        proxy = None
        if AVAILABLE_INPUTS.get("HTTPS_PROXY", "") != "":
            proxy = AVAILABLE_INPUTS.get("HTTPS_PROXY")

        proxies = {}

        if proxy is not None:
            proxies["https"] = proxy

        proxy_support = urllib.request.ProxyHandler(proxies=proxies)
        opener = urllib.request.build_opener(proxy_support)
        urllib.request.install_opener(opener)

        res = urllib.request.urlopen(req, timeout=60)
        handle_http_errors(res)
        CHECKS[name] = Status.PASS
        print_pass(f"Connectivity to {url} verified successfully.")
    except ClientExceptions as e:
        print_fail(
            f"Error occurred while verifying connectivity to {url}: ClientError {e}"
        )
        CHECKS[name] = Status.FAIL
        raise
    except ServerExceptions as e:
        print_fail(
            f"Error occurred while verifying connectivity to {url}: ServerError {e}"
        )
        CHECKS[name] = Status.FAIL
        raise
    except urllib.error.HTTPError as e:
        print_fail(
            f"Error occurred while verifying connectivity to {url}: HTTPError {e}"
        )
        CHECKS[name] = Status.FAIL
        raise
    except urllib.error.URLError as e:
        print_fail(
            f"Error occurred while verifying connectivity to {url}: URLError {e}"
        )
        CHECKS[name] = Status.FAIL
        raise
    except Exception as e:
        print_fail(
            f"Error occurred while verifying connectivity to {url}: {e}"
        )
        CHECKS[name] = Status.FAIL
        raise


def check_github_connctivity():
    os.environ["HTTPS_PROXY"] = AVAILABLE_INPUTS.get("HTTPS_PROXY", "")
    command = f"git ls-remote {GIT_PLUGIN_REPO}"
    p = subprocess.Popen(
        command.split(),
        stderr=subprocess.PIPE,
        stdout=subprocess.PIPE,
        stdin=subprocess.PIPE,
    )
    # print(p)
    out, err = p.communicate()
    if p.returncode != 0:
        CHECKS["Github"] = Status.FAIL
        print_fail(f"Error occurred while verifying connectivity to https://github.com: {err}")
    else:
        CHECKS["Github"] = Status.PASS
        print_pass("Connectivity to https://github.com verified successfully")


def timeout(t, cmd, *args):
    pool = multiprocessing.Pool(processes=1)
    result = pool.apply_async(cmd, args=args)
    try:
        retval = result.get(timeout=t)
    except multiprocessing.TimeoutError as err:
        pool.terminate()
        pool.join()
        url = ""
        if len(args) == 0:
            CHECKS["Github"] = Status.FAIL
            url = "https://github.com"
        else:
            CHECKS[args[0]] = Status.FAIL
            url = args[1]
        print_fail(
            f"Error occurred while verifying connectivity to {url}: Timed out."
        )
    except Exception as err:
        if len(args) == 0:
            CHECKS["Github"] = Status.FAIL
        else:
            CHECKS[args[0]] = Status.FAIL
    else:
        return retval


def check_connectivity():
    # Check connectivity for github, docker and tenant
    print(
        "\nVerifying the connectivity for pre-requisite outbound network calls..."
    )
    timeout(60, check_github_connctivity)
    timeout(60, handle_connectivity, "Docker Hub", "https://hub.docker.com")

    print(
        '\033[1;37mNOTE: This connectivity check is only for the Docker Hub (https://hub.docker.com). Docker images are pulled from CDN. Please make sure that you have the required connectivity to pull the docker images.\033[0;37m'
    )

    tenant_name = AVAILABLE_INPUTS.get("NETSKOPE_TENANT")
    if tenant_name != "test":
        timeout(60, handle_connectivity, "Netskope tenant", f"https://{tenant_name}.goskope.com")

    if Status.FAIL in [
        CHECKS.get("Github"),
        CHECKS.get("Docker Hub"),
        CHECKS.get("Netskope tenant"),
    ]:
        print(
            "\033[1;31mOne or more connectivity checks have failed. Verify the network connectivity, proxy settings or firewall configurations to address the connectivity issues. \033[0;37m"
        )
    else:
        put_proxy_in_env()


def isRedHat():
    try:
        with open("/etc/redhat-release") as f:
            content = f.readline()
            if content.startswith("Red Hat"):
                return True
            else:
                return False
    except Exception as e:
        return False


def check_prerequisites():
    check_connectivity()
    check_machine_specs()
    print("\nVerifying docker/podman prerequisites...")
    if isRedHat():
        try:
            check_podman_versions()
        except Exception as e:
            print_fail(
                f"Could not verify Podman/Podman-compose/Podman-plugins version of the machine"
            )
    else:
        try:
            check_docker_versions()
        except Exception as e:
            try:
                check_podman_versions()
            except Exception as e:
                print_fail(
                    f"Could not verify Docker/Docker-compose version of the machine"
                )
                print_fail(
                    f"Could not verify Podman/Podman-compose/Podman-plugins version of the machine"
                )


def check_and_apply_file_permissions():
    print("\nVerifying required file permissions...")
    # Mongo-Data directory owner
    try:
        if not os.path.exists("data/mongo-data"):
            print_fail(
                f"Could not locate data/mongo-data directory (Please run `git reset --hard HEAD && git pull` and re-run the script.)"
            )
            CHECKS["MONGO"] = Status.FAIL
        else:
            if platform.system().lower() not in ["darwin"]:
                if (
                    stat("data/mongo-data").st_uid == 1001
                    and stat("data/mongo-data").st_gid == 1001
                ):
                    print_pass(
                        f"Verified owner of data/mongo-data is user with uid 1001"
                    )
                    CHECKS["MONGO"] = Status.PASS
                else:
                    command = "sudo chown -R 1001:1001 data/mongo-data"
                    set_directory_permission("data/mongo-data", command)
                    print_pass(
                        f"Owner of data/mongo-data is not accurate... Changing owner of data/mongo-data to user with uid 1001"
                    )
                    CHECKS["MONGO"] = Status.PASS

            # mongo_data directory file
            try:
                file_perms = oct(stat("data/mongo-data").st_mode & 0o777)
                if (
                    (int(file_perms[2]) & 4)
                    and (int(file_perms[2]) & 2)
                    and (int(file_perms[2]) & 1)
                    and (int(file_perms[3]) & 4)
                    and (int(file_perms[4]) & 4)
                ):
                    print_pass(f"Verified file permissions of data/mongo-data")
                    CHECKS["MONGO-FILE"] = Status.PASS
                else:
                    command = "sudo chmod -R 744 data/mongo-data"
                    set_directory_permission("data/mongo-data", command)
                    print_pass(
                        f"File permissions of data/mongo-data are not accurate... Adding read/write permissions to data/custom_plugins"
                    )
                    CHECKS["MONGO-FILE"] = Status.PASS
            except Exception as e:
                print_fail(
                    f"Error occured while verifying file permissions for data/mongo-data"
                )
                CHECKS["MONGO-FILE"] = Status.FAIL
    except Exception as e:
        # print(e)
        print_fail(f"Error occured while verifying owner of data/mongo-data")
        CHECKS["MONGO"] = Status.FAIL

    

    # Custom_plugins directory
    try:
        if not os.path.exists("data/custom_plugins"):
            print_fail(
                f"Could not locate data/custom_plugins directory (Please run `git reset --hard HEAD && git pull` and re-run the script.)"
            )
            CHECKS["CUSTOM_PLUGINS"] = Status.FAIL
        elif not os.path.exists("data/custom_plugins/__init__.py"):
            print_fail(
                f"Could not locate data/custom_plugins/__init__.py file (Please run `git reset --hard HEAD && git pull` and re-run the script.)"
            )
            CHECKS["CUSTOM_PLUGINS"] = Status.FAIL
        else:
            file_perms = oct(stat("data/custom_plugins").st_mode & 0o777)
            if (
                (int(file_perms[2]) & 4)
                and (int(file_perms[2]) & 2)
                and (int(file_perms[2]) & 1)
                and (int(file_perms[3]) & 4)
                and (int(file_perms[3]) & 2)
                and (int(file_perms[3]) & 1)
                and (int(file_perms[4]) & 4)
                and (int(file_perms[4]) & 1)
            ):
                print_pass(f"Verified file permissions of data/custom_plugins")
                CHECKS["CUSTOM_PLUGINS"] = Status.PASS
            else:
                command = "sudo chmod -R 775 data/custom_plugins"
                set_directory_permission("data/custom_plugins", command)
                print_pass(
                    f"File permissions of data/custom_plugins are not accurate... Adding read/write/execute permissions to data/custom_plugins"
                )
                CHECKS["CUSTOM_PLUGINS"] = Status.PASS
    except Exception as e:
        # print(e)
        print_fail(
            f"Error occured while verifying file permissions for data/custom_plugins"
        )
        CHECKS["CUSTOM_PLUGINS"] = Status.FAIL

    # ssl_certs directory
    try:
        if not os.path.exists("data/ssl_certs"):
            print_fail(
                f"Could not locate data/ssl_certs directory (Please run `git reset --hard HEAD && git pull` and re-run the script.)"
            )
            CHECKS["SSL_CERTS"] = Status.FAIL
        else:
            file_perms = oct(stat("data/ssl_certs").st_mode & 0o777)
            if (
                (int(file_perms[2]) & 4)
                and (int(file_perms[2]) & 2)
                and (int(file_perms[2]) & 1)
                and (int(file_perms[3]) & 4)
                and (int(file_perms[3]) & 2)
                and (int(file_perms[4]) & 4)
                and (int(file_perms[4]) & 2)
            ):
                print_pass(f"Verified file permissions of data/ssl_certs")
                CHECKS["SSL_CERTS"] = Status.PASS
            else:
                command = "sudo chmod 766 data/ssl_certs"
                set_directory_permission("data/ssl_certs", command)
                print_pass(
                    f"File permissions of data/ssl_certs are not accurate... Adding read/write permissions to data/ssl_certs"
                )
                CHECKS["SSL_CERTS"] = Status.PASS
        
        if os.path.exists("data/ssl_certs/cte_cert.crt"):
            file_perms = oct(stat("data/ssl_certs/cte_cert.crt").st_mode & 0o777)
            if not (
                (int(file_perms[2]) & 4)
                and (int(file_perms[2]) & 2)
                and (int(file_perms[3]) & 4)
                and (int(file_perms[3]) & 2)
                and (int(file_perms[4]) & 4)
                and (int(file_perms[4]) & 2)
            ): 
                command = "sudo chmod 666 data/ssl_certs/cte_cert.crt"
                set_directory_permission("data/ssl_certs/cte_cert.crt", command)
                print_pass(
                    f"File permissions of data/ssl_certs/cte_cert.crt are not accurate... Adding read/write permissions to data/ssl_certs/cte_cert.crt"
                )

        if os.path.exists("data/ssl_certs/cte_cert_key.key"):
            file_perms = oct(stat("data/ssl_certs/cte_cert_key.key").st_mode & 0o777)
            if not (
                (int(file_perms[2]) & 4)
                and (int(file_perms[2]) & 2)
                and (int(file_perms[3]) & 4)
                and (int(file_perms[3]) & 2)
                and (int(file_perms[4]) & 4)
                and (int(file_perms[4]) & 2)
            ): 
                command = "sudo chmod 666 data/ssl_certs/cte_cert_key.key"
                set_directory_permission("data/ssl_certs/cte_cert_key.key", command)
                print_pass(
                    f"File permissions of data/ssl_certs/cte_cert_key.key are not accurate... Adding read/write permissions to data/ssl_certs/cte_cert_key.key"
                )
            
    except Exception as e:
        print_fail(
            f"Error occured while verifying file permissions for data/ssl_certs"
        )
        CHECKS["SSL_CERTS"] = Status.FAIL

    # rabbitmq directory
    try:
        if not os.path.exists("data/rabbitmq"):
            print_fail(
                f"Could not locate data/rabbitmq directory (Please run `git reset --hard HEAD && git pull` and re-run the script.)"
            )
            CHECKS["CUSTOM_PLUGINS"] = Status.FAIL
        else:
            file_perms = oct(stat("data/rabbitmq").st_mode & 0o777)
            if (
                (int(file_perms[2]) & 4)
                and (int(file_perms[3]) & 4)
                and (int(file_perms[4]) & 4)
            ):
                print_pass(f"Verified file permissions of data/rabbitmq")
                CHECKS["RABBITMQ"] = Status.PASS
            else:
                command = "sudo chmod -R 444 data/rabbitmq"
                set_directory_permission("data/rabbitmq", command)
                print_pass(
                    f"File permissions of data/rabbitmq are not accurate... Adding read permissions to data/rabbitmq"
                )
                CHECKS["RABBITMQ"] = Status.PASS
    except Exception as e:
        print_fail(
            f"Error occured while verifying file permissions for data/rabbitmq"
        )
        CHECKS["RABBITMQ"] = Status.FAIL

    # start script
    try:
        if not os.path.exists("./start"):
            print_fail(
                f"Could not locate start script (Please run `git reset --hard HEAD && git pull` and re-run the script.)"
            )
            CHECKS["START"] = Status.FAIL
        else:
            file_perms = oct(stat("start").st_mode & 0o777)
            if (
                (int(file_perms[2]) & 1)
                and (int(file_perms[3]) & 1)
                and (int(file_perms[4]) & 1)
            ):
                print_pass(f"Verified file permissions of start script")
                CHECKS["START"] = Status.PASS
            else:
                command = "sudo chmod 555 ./start"
                set_directory_permission("start", command)
                print_pass(
                    f"File permissions of start script are not accurate... Adding execute permissions to start script"
                )
                CHECKS["START"] = Status.PASS
    except Exception as e:
        # print(e)
        print_fail(
            f"Error occurred while verifying file permissions for start script"
        )
        CHECKS["START"] = Status.FAIL

    # stop script
    try:
        if not os.path.exists("./stop"):
            print_fail(
                f"Could not locate stop script (Please run `git reset --hard HEAD && git pull` and re-run the script.)"
            )
            CHECKS["STOP"] = Status.FAIL
        else:
            file_perms = oct(stat("stop").st_mode & 0o777)
            if (
                (int(file_perms[2]) & 1)
                and (int(file_perms[3]) & 1)
                and (int(file_perms[4]) & 1)
            ):
                print_pass(f"Verified file permissions of stop script")
                CHECKS["STOP"] = Status.PASS
            else:
                command = "sudo chmod 555 ./stop"
                set_directory_permission("stop", command)
                print_pass(
                    f"File permissions of stop script are not accurate... Adding execute permissions to stop script"
                )
                CHECKS["STOP"] = Status.PASS
    except Exception as e:
        # print(e)
        print_fail(
            f"Error occurred while verifying file permissions for stop script"
        )
        CHECKS["STOP"] = Status.FAIL


def validate_port(port):
    try:
        if port == "":
            return True
        port = int(port)
        if 1 <= port <= 65535:
            return True
        return False
    except Exception as e:
        return False


def check_port(port):
    try:
        sock = socket.socket(socket.AF_INET, socket.SOCK_STREAM)
        result = sock.connect_ex(("127.0.0.1", port))
        if result == 0:
            print_fail(f"Port {port} is already in use.\033[0;37m\n")
            CHECKS["UI Port Check"] = Status.FAIL
            return False
        else:
            print_pass(f"Port {port} is available.\n")
            CHECKS["UI Port Check"] = Status.PASS
            return True
    except Exception as e:
        # print(e)
        print_warning(f"Could not verify Port information of the machine]n")
        CHECKS["UI Port Check"] = Status.NOT_VERIFIED


def pull_from_github():
    print("\nChecking for the updates...")
    pr1 = subprocess.Popen(
        ['git', 'diff', '-G.'],
        cwd=os.getcwd(),
        shell=False,
        stdout=subprocess.PIPE,
        stderr=subprocess.PIPE,
    )
    (out, error) = pr1.communicate()
    out = out.decode("utf-8")
    error = error.decode("utf-8")

    print(out)

    if out == "" and error == "":
        pr1 = subprocess.Popen(
            ['git pull'],
            cwd=os.getcwd(),
            shell=True,
            stdout=subprocess.PIPE,
            stderr=subprocess.PIPE,
        )
        (out, error) = pr1.communicate()
        error = error.decode("utf-8")
        out = out.decode("utf-8")
        print(out)
        if error != "" and ("Already up-to-date" not in out and "Already up to date" not in out):
            print_fail(f"Error while pulling the latest updates from github.\n{error}")
            print("\nRunning existing setup to install the Netskope CE...")
            return
        if "Already up-to-date" not in out and "Already up to date" not in out:
            print("\nThe latest changes has been pulled... Please run the setup script again...")
            exit(0)
    elif error != "":
        print(f"\nError while checking for git diff. {error}\n")
    else:   
        print("\n\033[1;31mThere are some local changes that might affect the installation. Can not proceed further. Please Remove the local changes and re-run the script.\033[0;37m\n")
        exit(1)


def migrate_mongo():
    print("\nVerifying mongo-data directory...")
    if os.path.exists("data/mongo-data/"):
        files = os.listdir("data/mongo-data/") 
        files = [x for x in files if not x.startswith('.')]

        if len(files) == 0 or "data" in files:
            print("mongo-data directory structure is already updated... ")
            return

        if not os.path.exists("data/mongo-data/data/db/"):
            print("\nCreating data/mongo-data/data/db directory...")
            os.makedirs("data/mongo-data/data/db/", mode=0o744)

        try:
            for _file in files:
                path_name = f"data/mongo-data/{_file}"
                if os.path.isdir(path_name):
                    shutil.copytree(path_name, f"data/mongo-data/data/db/{_file}")
                else:
                    shutil.copy(path_name, "data/mongo-data/data/db/")
            print("mongo-data directory structure updated successfully")

            # Change owner to 1001 after copying the data 
            if platform.system().lower() not in ["darwin"]:
                command = "sudo chown -R 1001:1001 data/mongo-data"
                set_directory_permission("data/mongo-data", command)
        except Exception as exc:
            print(f"Error while migrating mongo-data: {exc}")
    else:
        print_fail(
            f"Could not locate data/mongo-data directory (Please run `git reset --hard HEAD && git pull` and re-run the script.)"
        )
        exit(1)


def run():
    try:
        should_ignore = (
            True
            if (len(sys.argv) > 1 and sys.argv[1] == "--ignore-failures")
            else False
        )
        if len(sys.argv) > 1:
            if len(sys.argv) > 2:
                print("Invalid number of arguments provided.")
                exit()
            if "--ignore-failures" in sys.argv:
                should_ignore = True
            invalids = []
            for x in sys.argv[1:]:
                if x not in ["--ignore-failures"]:
                    invalids.append(x)
            if invalids != []:
                print(f"Invalid {invalids} flag(s) provided.")
                exit()
        print_banner()
        create_env_if_not_exist()
        get_all_existed_env_variable()  # Get already exsting env variables
        pull_from_github()

        ask_for_initial_inputs()
        check_prerequisites()
        migrate_mongo()
        check_and_apply_file_permissions()

        if (Status.FAIL in CHECKS.values()) or (Status.NOT_VERIFIED in [
            CHECKS.get('Podman-Plugin', None), CHECKS.get('Podman', None), CHECKS.get('Podman-Compose', None)
        ]):
            print(
                "\n\n\033[1;31mInstallation failed. One or more prerequisite checks are not met. Please address the minimum requirements and re-run the setup script.\033[0;37m\n"
            )
            if should_ignore:
                print(
                    "\033[1;31mIgnoring the failures... '--ignore-failures' flag applied.\033[0;37m"
                )
            else:
                exit()

        if Status.NOT_VERIFIED in CHECKS.values():
            shouldContinue = (
                getpass(
                    "\n\n\033[1;93mOne or more prerequisite checks could not be verified. Press Enter to continue \033[0;37m"
                )
                .strip()
                .lower()
            )


        # Ask for Protocol
        protocol = ""
        is_ssl_enabled = check_for_certs()
        if not is_ssl_enabled:
            while protocol not in ["http", "https"]:
                protocol = (
                    input(
                        "\nDo you want to access CE over HTTP, or HTTPS (HTTPS is recommended)? "
                    )
                    .strip()
                    .lower()
                )
                if protocol == "http":
                    print("Accessing CE over HTTP is not recommended\n")
                    confim = (
                        input(
                            "Do you still want to access CE over HTTP? (y/yes) "
                        )
                        .strip()
                        .lower()
                    )
                    if confim not in ["y", "yes"]:
                        protocol = ""
                        continue
                    else:
                        DEFAULT_INPUTS["ENABLE_TLS_V_1_2"][
                            "default"
                        ] = "TLSv1.3"
                        DEFAULT_INPUTS["ENABLE_TLS_V_1_2"]["skip"] = True
                elif protocol == "https":
                    DEFAULT_INPUTS["UI_PORT"]["default"] = 443
                    is_ssl_enabled = (
                        check_for_certs()
                    )  # Checking if SSL is enabled or not
                    if not is_ssl_enabled:
                        create_self_signed_ssl_certs()
                    print(
                        "\033[1;37mReplace ./data/ssl_certs/cte_cert.crt and ./data/ssl_certs/cte_cert_key.key files with your custom certificate and key files respectively to use custom SSL certificates.\033[0;37m"
                    )
                else:
                    print(
                        "Invalid input... Valid inputs are 'http' or 'https'.\n"
                    )
        else:
            DEFAULT_INPUTS["UI_PORT"]["default"] = 443

        print()

        # Ask for all configuration parameters
        for key, item in DEFAULT_INPUTS.items():
            data = ""
            if not item["skip"]:
                if key not in AVAILABLE_INPUTS:
                    if item["help"]:
                        print(item["help"])
                    if item.get("mandatory", False):
                        user_input = item.get("user_input")
                        if key == "JWT_SECRET":
                            data = ""
                            while data == "":
                                data = getpass(f"> {user_input}: ").strip()
                                if data == "":
                                    print(
                                        "JWT Secret can not be empty. Please try again.\n"
                                    )
                        elif key == "MAINTENANCE_PASSWORD":
                            data = "a"
                            confirm_data = "b"
                            while data != confirm_data:
                                data = getpass(f"> {user_input}: ").strip()
                                if data == "":
                                    print(
                                        "Maintenance password can not be empty. Please try again.\n"
                                    )
                                    continue

                                if (
                                    ("\\" in data)
                                    or ("/" in data)
                                    or ("'" in data)
                                    or ('"' in data)
                                ):
                                    print(
                                        "Maintenance password can not contain \\ / ' \" Please try again.\n"
                                    )
                                    continue

                                confirm_data = getpass(
                                    f"\n> Confirm maintenance password: "
                                ).strip()
                                if data != confirm_data:
                                    print(
                                        "Maintenance password and Confirm maintenance password do not match. Please try again.\n"
                                    )
                            data = f"'{data}'"
                        else:
                            data = input(f"> {user_input}: ").strip()
                    else:
                        user_input = item.get("user_input")
                        if user_input:
                            if key == "UI_PORT":
                                i = 0
                                while True: 
                                    if i >= 3:
                                        print("\033[1;37mPlease make sure the port on which you want to access the Netskope CE UI is available and Re-run the script.\033[0;37m")
                                        exit(1)
                                    data = input(
                                        f"> {user_input} (Default: \"{item['default']}\"): "
                                    ).strip()
                                    if validate_port(data):
                                        data = item['default'] if data == "" else data
                                        if check_port(int(data)):
                                            print(
                                                '\033[1;37mNOTE: This port will be used to access the Netskope CE UI. Please make sure that inbound traffic to this port is allowed.\n\033[0;37m'
                                            )
                                            break
                                    else:
                                        print("Invalid port provided... Port should be within 1 to 65535 range...\n")
                                    i += 1
                            else:
                                data = input(
                                    f"> {user_input} (Default: \"{item['default']}\"): "
                                ).strip()
                        else:
                            data = input(
                                f"> Enter {key} (Default: \"{item['default']}\"): "
                            ).strip()
                            

                else:
                    if key != "MAINTENANCE_PASSWORD":
                        if item["help"]:
                            print(item["help"])
                        user_input = item.get("user_input", None)
                        if user_input:
                            if key == "JWT_SECRET":
                                data = ""
                                while data == "":
                                    data = getpass(f"> {user_input}: ").strip()
                                    if data == "":
                                        print(
                                            "JWT Secret should not be empty. Please try again.\n"
                                        )
                            elif key == "UI_PORT":
                                i = 0
                                while True: 
                                    if i >= 3:
                                        print("\033[1;37mPlease make sure the port on which you want to access the Netskope CE UI is available and Re-run the script.\033[0;37m")
                                        exit(1)
                                    data = input(
                                        f"> {user_input} (Current: \"{AVAILABLE_INPUTS[key]}\"): "
                                    ).strip()
                                    if validate_port(data):
                                        data = AVAILABLE_INPUTS[key] if data == "" else data
                                        if check_port(int(data)):
                                            print(
                                                '\033[1;37mNOTE: This port will be used to access the Netskope CE UI. Please make sure that inbound traffic to this port is allowed.\n\033[0;37m'
                                            )
                                            break
                                    else:
                                        print("Invalid port provided... Port should be within 1 to 65535 range...\n")
                                    i += 1
                            else:
                                data = input(
                                    f'> {user_input} (Current: "{AVAILABLE_INPUTS[key]}"): '
                                ).strip()
                        else:
                            data = input(
                                f'> Enter {key} (Current: "{AVAILABLE_INPUTS[key]}"): '
                            ).strip()
                print("")
            data = data.strip() if isinstance(data, str) else data
            if not data:
                if key not in AVAILABLE_INPUTS:
                    data = item["default"]
                else:
                    data = AVAILABLE_INPUTS[key]
            data = data.strip() if isinstance(data, str) else data
            if key == "MAINTENANCE_PASSWORD_ESCAPED":
                data = urllib.parse.quote_plus(
                    AVAILABLE_INPUTS["MAINTENANCE_PASSWORD"].strip("'")
                )

            if key == "BETA_OPT_IN":
                if data.lower() in ["y", "yes"]:
                    AVAILABLE_INPUTS["CORE_TAG"] = CORE_BETA_DEFAULT
                    AVAILABLE_INPUTS["UI_TAG"] = UI_BETA_DEFAULT
                else:
                    AVAILABLE_INPUTS["CORE_TAG"] = CORE_DEFAULT
                    AVAILABLE_INPUTS["UI_TAG"] = UI_DEFAULT

            if key == "ENABLE_TLS_V_1_2":
                if data.lower() in ["y", "yes"]:
                    data = "TLSv1.2 TLSv1.3"
                else:
                    data = "TLSv1.3"
            AVAILABLE_INPUTS[key] = data
        put_env_variable(AVAILABLE_INPUTS)

        if isRedHat():
            print(
                "\nSetup completed successfully...\n\nExecute this command to start CE:\n  > sudo ./start"
            )
        else:
            print(
                "\nSetup completed successfully...\n\nExecute this command to start CE:\n  > ./start"
            )
        print(
            "\nPlease re-run the setup script to update any parameter.\n"
        )

    except KeyboardInterrupt as e:
        put_env_variable(AVAILABLE_INPUTS)
        print(
            "\nSetup stopped... The entered configurations will be saved...\n"
        )
    except Exception as e:
        print(e)

    print(
        "\nWarning: It is recommended to take an external backup of the .env file located in this directory."
    )


if __name__ == "__main__":
    run()
=======
#!/usr/bin/env python3
import os
import subprocess
import platform
import urllib.parse
import time

DEFAULT_INPUTS = {
    "BETA_OPT_IN": {
        "default": "No",
        "skip": False,
        "help": "Type in 'yes' to opt-in for beta.",
    },
    "CORE_TAG": {
        "default": "crestsystems/netskope:core-latest",
        "skip": True,
        "help": "",
    },
    "UI_TAG": {
        "default": "crestsystems/netskope:ui-latest",
        "skip": True,
        "help": "",
    },
    "UI_PORT": {"default": 80, "skip": False, "help": ""},
    "JWT_SECRET": {"default": "secret", "skip": False, "help": ""},
    "MAINTENANCE_PASSWORD": {
        "default": "",
        "skip": False,
        "help": "Enter maintenance password that will be used for docker services. This password can be set only once. ",
        "mandatory": True,
    },
    "MAINTENANCE_PASSWORD_ESCAPED": {
        "default": "",
        "skip": True,
        "help": "Enter maintenance password that will be used for docker services. This password can be set only once.",
    },
    "WATCHTOWER_TOKEN": {"default": "token", "skip": True, "help": ""},
    "DOCKER_USERNAME": {"default": "", "skip": True, "help": ""},
    "DOCKER_PASSWORD": {"default": "", "skip": True, "help": ""},
    "MAX_MAINTENANCE_WINDOW_MINUTES": {
        "default": 15,
        "skip": True,
        "help": "",
    },
    "PULL_THREADS": {"default": 6, "skip": True, "help": ""},
    "MAX_WAIT_ON_LOCK_IN_MINUTES": {"default": 240, "skip": True, "help": ""},
}

AVAILABLE_INPUTS = {}

CORE_DEFAULT = "netskopetechnicalalliances/cloudexchange:core3-latest"
UI_DEFAULT = "netskopetechnicalalliances/cloudexchange:ui3-latest"
CORE_BETA_DEFAULT = "netskopetechnicalalliances/cloudexchange:core3-beta"
UI_BETA_DEFAULT = "netskopetechnicalalliances/cloudexchange:ui3-beta"


def put_env_variable(inputs):
    try:
        with open(".env", "w") as f:
            for key, value in inputs.items():
                f.write(f"{key}={value}\n")
    except Exception as e:
        raise Exception(f"Error occured while putting env variables: {e}")


def create_env_if_not_exist():
    try:
        with open(".env", "a") as f:
            pass
    except Exception as e:
        raise Exception(f"Error occured while creating file: {e}")


def get_all_existed_env_variable():
    try:
        with open(".env", "r") as f:
            if os.stat(".env").st_size > 0:
                with open(f".env.{int(time.time())}", "w+") as backup:
                    for line in f.readlines():
                        backup.write(line)
                        key, value = line.split("=")
                        AVAILABLE_INPUTS[key] = value.strip()
    except Exception as e:
        raise Exception(f"Error occured while getting env variables: {e}")


def set_directory_permission(directory, command):
    try:
        print(f"\nSetting permission for {directory} folder...")
        p = subprocess.Popen(
            command.split(),
            stderr=subprocess.PIPE,
            stdout=subprocess.PIPE,
            stdin=subprocess.PIPE,
        )
        out, err = p.communicate()
        if len(err) <= 0:
            print("Permission set successfully...")
        else:
            raise Exception(err.decode("utf-8"))
    except Exception as e:
        p.kill()
        raise Exception(
            f"Error occured while setting directory permission for {directory}. Error: {e}"
        )


def check_for_certs():
    try:
        cert_file = "data/ssl_certs/cte_cert.crt"
        key_file = "data/ssl_certs/cte_cert_key.key"
        if os.path.isfile(cert_file) and os.path.isfile(key_file):
            return True
        return False
    except Exception as e:
        raise Exception(
            f"Error occured while checking for SSL certs. Error: {e}"
        )


def create_self_signed_ssl_certs():
    try:
        print(f"Generating self signed certificate...")
        command = "openssl req -x509 -newkey rsa:4096 -keyout data/ssl_certs/cte_cert_key.key -out data/ssl_certs/cte_cert.crt -sha256 -days 365 -nodes -subj /CN=localhost"
        p = subprocess.Popen(
            command.split(),
            stderr=subprocess.PIPE,
            stdout=subprocess.PIPE,
            stdin=subprocess.PIPE,
        )
        out, err = p.communicate()
        if p.returncode == 0:
            print(f"{err.decode('utf-8')}\n")
        else:
            raise Exception(f"{err.decode('utf-8')}\n")
    except Exception as e:
        p.kill()
        raise Exception(
            f"Error occured while generating self-signed ssl certificates. Error: {e}"
        )


def run():
    try:
        create_env_if_not_exist()
        get_all_existed_env_variable()  # Get already exsting env variables

        # Set Permission to mongo-data folder if system is not MacOS.
        if platform.system().lower() not in ["darwin"]:
            command = "chown -R 1001:1001 data/mongo-data"
            set_directory_permission("data/mongo-data", command)

        # Set Permission to custom_plugins folder
        command = "chmod 775 data/custom_plugins"
        set_directory_permission("data/custom_plugins", command)

        # Enable SSL/Https
        is_ssl_enabled = check_for_certs()  # Checking if SSL is enabled or not
        if is_ssl_enabled:
            DEFAULT_INPUTS["UI_PORT"]["default"] = 443
            print("")
        else:
            d = input("\nDo you want to create self signed certificate? ")
            if d.strip().lower() in ["y", "yes"]:
                create_self_signed_ssl_certs()
                DEFAULT_INPUTS["UI_PORT"]["default"] = 443
            else:
                print("")

        # Ask for all configuration parameters
        for key, item in DEFAULT_INPUTS.items():
            data = ""
            if not item["skip"]:
                if key not in AVAILABLE_INPUTS:
                    if item["help"]:
                        print(item["help"])
                    if item.get("mandatory", False):
                        data = input(f"> Enter {key} (Required): ")
                    else:
                        data = input(
                            f"> Enter {key} (Default: \"{item['default']}\"): "
                        )
                else:
                    if key != "MAINTENANCE_PASSWORD":
                        if item["help"]:
                            print(item["help"])
                        data = input(
                            f'> Enter {key} (Current: "{AVAILABLE_INPUTS[key]}"): '
                        )
                print("")
            data = data.strip() if isinstance(data, str) else data
            if not data:
                if key not in AVAILABLE_INPUTS:
                    data = item["default"]
                else:
                    data = AVAILABLE_INPUTS[key]
            data = data.strip() if isinstance(data, str) else data
            if item.get("mandatory", False):
                while data == "":
                    print(f"{key} can not be empty")
                    data = input(f"> Enter {key}: ").strip()
            if key == "MAINTENANCE_PASSWORD_ESCAPED":
                data = urllib.parse.quote_plus(
                    AVAILABLE_INPUTS["MAINTENANCE_PASSWORD"]
                )
            if key == "BETA_OPT_IN":
                if data.lower() in ["y", "yes"]:
                    AVAILABLE_INPUTS["CORE_TAG"] = CORE_BETA_DEFAULT
                    AVAILABLE_INPUTS["UI_TAG"] = UI_BETA_DEFAULT
                else:
                    AVAILABLE_INPUTS["CORE_TAG"] = CORE_DEFAULT
                    AVAILABLE_INPUTS["UI_TAG"] = UI_DEFAULT
            AVAILABLE_INPUTS[key] = data

        put_env_variable(AVAILABLE_INPUTS)

        print(
            "\nSetup completed successfully...\n\nExecute this command to start CE:\n  > sudo ./start"
        )

    except KeyboardInterrupt as e:
        put_env_variable(AVAILABLE_INPUTS)
        print("\nSetup completed successfull...\n")
    except Exception as e:
        print(e)

    print(
        "\nWarning: It is recommended to take an external backup of the .env file located in this directory."
    )


if __name__ == "__main__":
    run()
>>>>>>> 31e08671
<|MERGE_RESOLUTION|>--- conflicted
+++ resolved
@@ -1,1633 +1,1398 @@
-<<<<<<< HEAD
-#!/usr/bin/env python3
-from enum import Enum
-from getpass import getpass
-import os
-import stat as st
-from os import stat
-import re
-import socket
-import shutil
-import subprocess
-import platform
-import urllib.request
-import urllib.parse
-import urllib.error
-import time
-import multiprocessing
-import sys
-import readline
-
-DEFAULT_INPUTS = {
-    "CORE_TAG": {
-        "default": "crestsystems/netskope:core-latest",
-        "skip": True,
-        "help": "",
-    },
-    "UI_TAG": {
-        "default": "crestsystems/netskope:ui-latest",
-        "skip": True,
-        "help": "",
-    },
-    "UI_PORT": {
-        "default": 80,
-        "skip": False,
-        "help": "",
-        "user_input": "Enter the port on which you want to access the Netskope CE UI",
-    },
-    "JWT_SECRET": {
-        "default": "",
-        "skip": False,
-        "help": "",
-        "mandatory": True,
-        "user_input": "Enter a JWT Secret which will be used for signing the authentication tokens",
-    },
-    "MAINTENANCE_PASSWORD": {
-        "default": "",
-        "skip": False,
-        # "help": "Enter maintenance password that will be used for docker services. This password can be set only once. ",
-        "help": "",
-        "mandatory": True,
-        "user_input": "Enter maintenance password that will be used for RabbitMQ and MongoDB services (This password can be set only once)",
-    },
-    "MAINTENANCE_PASSWORD_ESCAPED": {
-        "default": "",
-        "skip": True,
-        "help": "Enter maintenance password that will be used for docker services. This password can be set only once.",
-    },
-    "WATCHTOWER_TOKEN": {"default": "token", "skip": True, "help": ""},
-    "DOCKER_USERNAME": {"default": "", "skip": True, "help": ""},
-    "DOCKER_PASSWORD": {"default": "", "skip": True, "help": ""},
-    "MAX_MAINTENANCE_WINDOW_MINUTES": {
-        "default": 15,
-        "skip": True,
-        "help": "",
-    },
-    "PULL_THREADS": {"default": 6, "skip": True, "help": ""},
-    "MAX_WAIT_ON_LOCK_IN_MINUTES": {"default": 240, "skip": True, "help": ""},
-    "ENABLE_TLS_V_1_2": {
-        "default": "No",
-        "skip": False,
-        "help": "",
-        "user_input": "Do you want to enable TLSv1.2 along with TLSv1.3 for CE UI",
-    },
-    "BETA_OPT_IN": {
-        "default": "No",
-        "skip": False,
-        "help": "",
-        "user_input": "Do you want to opt in for beta",
-    },
-}
-
-AVAILABLE_INPUTS = {}
-CHECKS = {}
-
-MIN_CPU = 2
-MIN_MEM_KB = 3500000
-MIN_DISK_BYTES = 20000000000
-MIN_DOCKER_VERSION = "19.0.0"
-MIN_DOCKER_COMPOSE_VERSION = "1.29.0"
-MIN_PODMAN_VERSION = "3.4.2"
-MIN_PODMAN_COMPOSE_VERSION = "1.0.3"
-CORE_DEFAULT = "netskopetechnicalalliances/cloudexchange:core3-latest"
-UI_DEFAULT = "netskopetechnicalalliances/cloudexchange:ui3-latest"
-CORE_BETA_DEFAULT = "netskopetechnicalalliances/cloudexchange:core3-beta"
-UI_BETA_DEFAULT = "netskopetechnicalalliances/cloudexchange:ui3-beta"
-GIT_PLUGIN_REPO = "https://github.com/netskopeoss/ta_cloud_exchange_plugins.git"
-
-
-class Status(Enum):
-    PASS = ("PASS",)
-    NOT_VERIFIED = ("COULDN'T VERIFY",)
-    FAIL = "FAIL"
-
-
-def print_banner():
-    print(
-        """
-  _   _        _         _                          ____  _____ 
- | \ | |  ___ | |_  ___ | | __ ___   _ __    ___   / ___|| ____|
- |  \| | / _ \| __|/ __|| |/ // _ \ | '_ \  / _ \ | |    |  _|  
- | |\  ||  __/| |_ \__ \|   <| (_) || |_) ||  __/ | |___ | |___ 
- |_| \_| \___| \__||___/|_|\_\\\___/ | .__/  \___|  \____||_____|
-  ___              _          _  _  |_|    _    _               
- |_ _| _ __   ___ | |_  __ _ | || |  __ _ | |_ (_)  ___   _ __  
-  | | | '_ \ / __|| __|/ _` || || | / _` || __|| | / _ \ | '_ \ 
-  | | | | | |\__ \| |_| (_| || || || (_| || |_ | || (_) || | | |
- |___||_| |_||___/ \__|\__,_||_||_| \__,_| \__||_| \___/ |_| |_|
-                                                                                                                                                                                                                       
-                                                                                                                                        
-    """
-    )
-
-
-def print_warning(message):
-    print(f"\033[1;93m[!] \033[0;37m{message}")
-
-
-def print_fail(message):
-    print(f"\033[1;31m[F] \033[1;37m{message}\033[0;37m")
-
-
-def print_pass(message):
-    print(f"\033[0;32m[P] \033[0;37m{message}")
-
-
-def compare_versions(version1, version2):
-    versions1 = [int(v) for v in version1.split(".")]
-    versions2 = [int(v) for v in version2.split(".")]
-    for i in range(max(len(versions1), len(versions2))):
-        v1 = versions1[i] if i < len(versions1) else 0
-        v2 = versions2[i] if i < len(versions2) else 0
-        if v1 > v2:
-            return True
-        elif v1 < v2:
-            return False
-    return True
-
-
-def put_proxy_in_env():
-    try:
-        with open(".env", "w") as f:
-            for key, value in AVAILABLE_INPUTS.items():
-                f.write(f"{key}={value}\n")
-    except Exception as e:
-        raise Exception(f"Error occured while putting proxy variables: {e}")
-
-
-def put_env_variable(inputs):
-    try:
-        with open(".env", "w") as f:
-            for key, value in inputs.items():
-                f.write(f"{key}={value}\n")
-    except Exception as e:
-        raise Exception(f"Error occured while putting env variables: {e}")
-
-
-def create_env_if_not_exist():
-    try:
-        with open(".env", "a") as f:
-            pass
-    except Exception as e:
-        raise Exception(f"Error occured while creating file: {e}")
-
-
-def get_all_existed_env_variable():
-    AVAILABLE_INPUTS["HTTP_PROXY"] = ""
-    AVAILABLE_INPUTS["HTTPS_PROXY"] = ""
-
-    try:
-        with open(".env", "r") as f:
-            if os.stat(".env").st_size > 0:
-                with open(f".env.{int(time.time())}", "w+") as backup:
-                    for line in f.readlines():
-                        backup.write(line)
-                        key, value = line.split("=", 1)
-                        AVAILABLE_INPUTS[key] = value.strip()
-    except Exception as e:
-        raise Exception(f"Error occured while getting env variables: {e}")
-
-
-def set_directory_permission(directory, command):
-    p = None
-    try:
-        p = subprocess.Popen(
-            command.split(),
-            stderr=subprocess.PIPE,
-            stdout=subprocess.PIPE,
-            stdin=subprocess.PIPE,
-        )
-        out, err = p.communicate()
-        if len(err) <= 0:
-            return
-        else:
-            raise Exception(err.decode("utf-8"))
-    except Exception as e:
-        if p:
-            p.kill()
-        raise Exception(
-            f"Error occured while setting file permissions for {directory}. Error: {e}"
-        )
-
-
-def check_for_certs():
-    try:
-        cert_file = "data/ssl_certs/cte_cert.crt"
-        key_file = "data/ssl_certs/cte_cert_key.key"
-        if os.path.isfile(cert_file) and os.path.isfile(key_file):
-            return True
-        return False
-    except Exception as e:
-        raise Exception(
-            f"Error occured while checking for SSL certs. Error: {e}"
-        )
-
-
-def create_self_signed_ssl_certs():
-    try:
-        print(
-            f"Generating self signed certificate with validity of one year..."
-        )
-        command = "openssl req -x509 -newkey rsa:4096 -keyout data/ssl_certs/cte_cert_key.key -out data/ssl_certs/cte_cert.crt -sha256 -days 365 -nodes -subj /CN=localhost"
-        p = subprocess.Popen(
-            command.split(),
-            stderr=subprocess.PIPE,
-            stdout=subprocess.PIPE,
-            stdin=subprocess.PIPE,
-        )
-        out, err = p.communicate()
-        if p.returncode == 0:
-            print(f"{err.decode('utf-8')}\n")
-        else:
-            raise Exception(f"{err.decode('utf-8')}\n")
-    except Exception as e:
-        p.kill()
-        raise Exception(
-            f"Error occured while generating self-signed ssl certificates. Error: {e}"
-        )
-
-
-def check_machine_specs():
-    print("\nVerifying minimum system requirements...")
-    print(
-        '\033[1;37mNOTE: The actual system requirements depend on several criteria including data volume, # of plugins among others.\nIt is highly recommended to refer to the System Requirements section of the "User Guide".\033[0;37m'
-    )
-    # Check Memory
-    try:
-        with open("/proc/meminfo", "r") as f:
-            lines = f.readlines()
-            for line in lines:
-                if line.startswith("MemTotal"):
-                    memory = int(line.split()[1])
-                    if memory < MIN_MEM_KB:
-                        print_fail(
-                            f"{round(memory/1000000, 1)}GB Memory (Minimum {round(MIN_MEM_KB/1000000)}GB required)"
-                        )
-                        CHECKS["Memory Check"] = Status.FAIL
-                    else:
-                        print_pass(f"{round(memory/1000000, 1)}GB Memory")
-                        CHECKS["Memory Check"] = Status.PASS
-    except Exception as e:
-        # print(e)
-        print_warning(f"Could not verify Memory information of the machine")
-        CHECKS["Memory Check"] = Status.NOT_VERIFIED
-
-    # Check CPUs
-    try:
-        cpu_cores = multiprocessing.cpu_count()
-        if cpu_cores < MIN_CPU:
-            print_fail(
-                f"{cpu_cores} CPU(s) (Minimum {MIN_CPU} CPU(s) required)"
-            )
-            CHECKS["CPU Check"] = Status.FAIL
-        else:
-            print_pass(f"{cpu_cores} CPU(s)")
-            CHECKS["CPU Check"] = Status.PASS
-    except Exception as e:
-        print_warning(f"Could not verify CPU information of the machine...")
-        CHECKS["CPU Check"] = Status.NOT_VERIFIED
-
-    # Check Disk Space
-    try:
-        path = "/var/lib/docker"
-        if isRedHat():
-            path = "/var/lib/containers"
-        disk_stats = shutil.disk_usage(path)
-        free_space = disk_stats.free
-        if free_space < MIN_DISK_BYTES:
-            print_fail(
-                f"{round(free_space/1000000000, 1)}GB free disk space (Minimum {round(MIN_DISK_BYTES/1000000000, 1)}GB free disk space is required)"
-            )
-            CHECKS["Disk Space Check"] = Status.FAIL
-        else:
-            print_pass(f"{round(free_space/1000000000, 1)}GB free disk space")
-            CHECKS["Disk Space Check"] = Status.PASS
-    except Exception as e:
-        # print(e)
-        print_warning(f"Could not verify Disk information of the machine")
-        CHECKS["Disk Space Check"] = Status.NOT_VERIFIED
-
-    # Check 15672 Port availability
-    try:
-        sock = socket.socket(socket.AF_INET, socket.SOCK_STREAM)
-        result = sock.connect_ex(("127.0.0.1", 15672))
-        if result == 0:
-            print_fail(f"Port 15672 is already in use.")
-            CHECKS["Port Check"] = Status.FAIL
-        else:
-            print_pass(f"Port 15672 is available.")
-            CHECKS["Port Check"] = Status.PASS
-    except Exception as e:
-        # print(e)
-        print_warning(f"Could not verify Port information of the machine")
-        CHECKS["Port Check"] = Status.NOT_VERIFIED
-
-    if Status.FAIL in [
-        CHECKS.get("Memory Check"),
-        CHECKS.get("Disk Space Check"),
-        CHECKS.get("CPU Check"),
-        CHECKS.get("Port Check"),
-    ]:
-        print(
-            "\033[1;31mOne or more system requirement checks have failed. Please ensure the minimum system requirements are met to proceed further. \033[0;37m"
-        )
-
-
-def check_docker_versions():
-    try:
-        regex = "(\d+(\.\d+){2,3})"
-        command = "docker --version"
-        p = subprocess.check_output(command, shell=True)
-        docker_version = re.search(regex, p.decode("utf-8")).groups()[0]
-        if compare_versions(docker_version, MIN_DOCKER_VERSION):
-            print_pass(f"Docker Version {docker_version}")
-            CHECKS["Docker"] = Status.PASS
-        else:
-            print_fail(
-                f"Docker Version {docker_version} (Minimum {MIN_DOCKER_VERSION} is required)"
-            )
-            CHECKS["Docker"] = Status.FAIL
-
-        command = "docker-compose --version"
-        p = subprocess.check_output(command, shell=True)
-        docker_compose_version = re.search(regex, p.decode("utf-8")).groups()[
-            0
-        ]
-        if compare_versions(
-            docker_compose_version, MIN_DOCKER_COMPOSE_VERSION
-        ):
-            print_pass(f"Docker Compose Version {docker_compose_version}")
-            CHECKS["Docker-Compose"] = Status.PASS
-        else:
-            print_fail(
-                f"Docker Compose Version {docker_compose_version} (Minimum {MIN_DOCKER_COMPOSE_VERSION} is required)"
-            )
-            CHECKS["Docker-Compose"] = Status.FAIL
-    except Exception as e:
-        CHECKS["Docker-Compose"] = Status.NOT_VERIFIED
-        CHECKS["Docker"] = Status.NOT_VERIFIED
-        raise Exception("Docker not found")
-
-
-def check_podman_versions():
-    try:
-        regex = "(\d+(\.\d+){2,3})"
-        command = "podman-compose --version"
-        p = subprocess.check_output(command, shell=True)
-        lines = p.decode("utf-8").splitlines()
-
-        podman_version = ""
-        for line in lines:
-            if "podman version" in line:
-                podman_version = re.search(regex, line).groups()[0]
-                break
-
-        if podman_version == "":
-            raise
-        if compare_versions(podman_version, MIN_PODMAN_VERSION):
-            print_pass(f"Podman Version {podman_version}")
-            CHECKS["Podman"] = Status.PASS
-        else:
-            print_fail(
-                f"Podman Version {podman_version} (Minimum {MIN_PODMAN_VERSION} is required)"
-            )
-            CHECKS["Podman"] = Status.FAIL
-
-        podman_compose_version = ""
-        for line in lines:
-            if "podman-compose" in line:
-                podman_compose_version = re.search(regex, line).groups()[0]
-                break
-
-        if podman_compose_version == "":
-            raise
-        if compare_versions(
-            podman_compose_version, MIN_PODMAN_COMPOSE_VERSION
-        ):
-            print_pass(f"Podman Compose Version {podman_compose_version}")
-            CHECKS["Podman-Compose"] = Status.PASS
-        else:
-            print_fail(
-                f"Podman Compose Version {podman_compose_version} (Minimum {MIN_PODMAN_COMPOSE_VERSION} is required)"
-            )
-            CHECKS["Podman-Compose"] = Status.FAIL
-
-        command = "rpm -qa"
-        p = subprocess.check_output(command, shell=True)
-        lines = p.decode("utf-8").splitlines()
-
-        is_plugin_present = False
-        for line in lines:
-            if line.startswith("podman-plugins"):
-                is_plugin_present = True
-                break
-
-        if is_plugin_present:
-            print_pass(f"Verified podman plugins are installed")
-            CHECKS["Podman-Plugin"] = Status.PASS
-        else:
-            print_fail(
-                f"Required podman plugins are not installed. (Run `yum install podman-plugins` and Re-run the script)"
-            )
-            CHECKS["Podman-Plugin"] = Status.FAIL
-
-    except Exception as e:
-        # print(e)
-        CHECKS["Podman-Compose"] = Status.NOT_VERIFIED
-        CHECKS["Podman-Plugin"] = Status.NOT_VERIFIED
-        CHECKS["Podman"] = Status.NOT_VERIFIED
-        raise Exception("Podman not found")
-
-
-def validate_proxy(proxy, cur_proxy=None):
-    if proxy == "" and cur_proxy is not None and len(cur_proxy) > 0:
-        return True
-    regex = "^(?:(.*))://(?:(.*))$"
-    result = re.search(regex, proxy)
-    if result is None:
-        print("Invalid Proxy Provided...")
-        return False
-    parts = result.groups()
-    if len(parts) < 2:
-        print("Invalid Proxy Provided...")
-        return False
-    if parts[0] not in ["http", "https"]:
-        print("Invalid Protocol Provided... Valid Protocols are http/https...")
-        return False
-    if parts[1] == " ":
-        print("Invalid Hostname Provided... It should be valid IP/FQDN...")
-        return False
-    return True
-
-
-def prepare_proxy(url, username=None, password=None):
-    if (
-        username is None
-        or len(username) == 0
-        or password is None
-        or len(password) == 0
-    ):
-        return url
-    prefix = "https://" if url.startswith("https://") else "http://"
-    url = url.replace(prefix, "")
-
-    username = urllib.parse.quote_plus(username)
-    password = urllib.parse.quote_plus(password)
-    return f"{prefix}{username}:{password}@{url}"
-
-
-def parse_proxy(url):
-    if url is None or len(url) == 0:
-        return None
-
-    url = urllib.parse.urlparse(url)
-    if url.scheme is None:
-        return f"{url.hostname}"
-    if url.port is None:
-        return f"{url.scheme}://{url.hostname}"
-    return f"{url.scheme}://{url.hostname}:{url.port}"
-
-
-def ask_for_initial_inputs():
-    isProxy = (
-        input(
-            "\n\nAre you using HTTP(s) proxy for outbound traffic? [y/n]\n> "
-        )
-        .strip()
-        .lower()
-    )
-
-    if isProxy == "y" or isProxy == "yes":
-        # HTTPS_PROXY
-        cur_https_proxy = parse_proxy(AVAILABLE_INPUTS["HTTPS_PROXY"])
-
-        print(
-            f"\nEnter Proxy URL (e.g. http(s)://10.0.0.0:3128)  {('(Current: ' + cur_https_proxy + ')') if cur_https_proxy is not None else ''}"
-        )
-        https_proxy = input("> ").strip()
-        https_proxy_password = None
-        while not validate_proxy(https_proxy, cur_https_proxy):
-            print(
-                f"\nEnter Proxy URL (e.g. http(s)://10.0.0.0:3128)  {('(Current: ' + cur_https_proxy + ')') if cur_https_proxy is not None else ''}"
-            )
-            https_proxy = input("> ").strip()
-        if https_proxy is None or len(https_proxy) == 0:
-            https_proxy = cur_https_proxy
-
-        https_proxy_username = input(
-            f"Enter proxy username (skip in case of unauthenticated proxy):\n> "
-        ).strip()
-        if https_proxy_username is not None and len(https_proxy_username) > 0:
-            https_proxy_password = getpass(
-                "Enter proxy password: \n> "
-            ).strip()
-            while https_proxy_password == "":
-                print("Proxy password can not be empty... Please try again.\n")
-                https_proxy_password = getpass(
-                    "Enter proxy password: \n> "
-                ).strip()
-
-        AVAILABLE_INPUTS["HTTPS_PROXY"] = prepare_proxy(
-            https_proxy,
-            username=https_proxy_username,
-            password=https_proxy_password,
-        )
-        AVAILABLE_INPUTS["HTTP_PROXY"] = AVAILABLE_INPUTS["HTTPS_PROXY"]
-
-        print(
-            "\n\033[1;37mNOTE: These proxy details will be reflected on the Settings > General > Proxy page on Netskope CE UI.\n\033[0;37m"
-        )
-    else:
-        AVAILABLE_INPUTS["HTTP_PROXY"] = ""
-        AVAILABLE_INPUTS["HTTPS_PROXY"] = ""
-
-    tenant_name = ""
-    while True:
-        tenant_name = input(
-            "\n> Please enter the Netskope Tenant Name (Exclude .goskope.com)\n(e.g. Enter 'demo' if Netskope Tenant URL is https://demo.goskope.com)\nPlease Enter 'test' if you do not have any Netskope tenant: "
-        ).strip()
-        if tenant_name == "" or "goskope.com" in tenant_name:
-            print(
-                "Tenant name can not be empty. It should be without '.goskope.com'..."
-            )
-        else:
-            break
-    AVAILABLE_INPUTS["NETSKOPE_TENANT"] = tenant_name
-
-
-class ClientExceptions(Exception):
-    pass
-
-
-class ServerExceptions(Exception):
-    pass
-
-
-def handle_http_errors(res):
-    status_code = res.code
-    if status_code == 200:
-        # raise ClientExceptions("Request Timeout Error.")
-        return
-
-    # Client Errors
-    elif status_code == 400:
-        raise ClientExceptions("Bad Request Error.")
-    elif status_code == 401:
-        raise ClientExceptions("Unauthorized Error.")
-    elif status_code == 403:
-        raise ClientExceptions("Forbidden Error.")
-    elif status_code == 404:
-        raise ClientExceptions("Not Found Error.")
-    elif status_code == 408:
-        raise ClientExceptions("Request Timeout Error.")
-
-    # Server Errors
-    elif status_code == 500:
-        raise ServerExceptions("Internal Server Error.")
-    elif status_code == 502:
-        raise ServerExceptions("Bad Gateway Error.")
-    elif status_code == 503:
-        raise ServerExceptions("Service Unavailable Error.")
-    elif status_code == 504:
-        raise ServerExceptions("Gateway Timeout Error.")
-
-
-def handle_connectivity(name, url):
-    try:
-        req = urllib.request.Request(url)
-        proxy = None
-        if AVAILABLE_INPUTS.get("HTTPS_PROXY", "") != "":
-            proxy = AVAILABLE_INPUTS.get("HTTPS_PROXY")
-
-        proxies = {}
-
-        if proxy is not None:
-            proxies["https"] = proxy
-
-        proxy_support = urllib.request.ProxyHandler(proxies=proxies)
-        opener = urllib.request.build_opener(proxy_support)
-        urllib.request.install_opener(opener)
-
-        res = urllib.request.urlopen(req, timeout=60)
-        handle_http_errors(res)
-        CHECKS[name] = Status.PASS
-        print_pass(f"Connectivity to {url} verified successfully.")
-    except ClientExceptions as e:
-        print_fail(
-            f"Error occurred while verifying connectivity to {url}: ClientError {e}"
-        )
-        CHECKS[name] = Status.FAIL
-        raise
-    except ServerExceptions as e:
-        print_fail(
-            f"Error occurred while verifying connectivity to {url}: ServerError {e}"
-        )
-        CHECKS[name] = Status.FAIL
-        raise
-    except urllib.error.HTTPError as e:
-        print_fail(
-            f"Error occurred while verifying connectivity to {url}: HTTPError {e}"
-        )
-        CHECKS[name] = Status.FAIL
-        raise
-    except urllib.error.URLError as e:
-        print_fail(
-            f"Error occurred while verifying connectivity to {url}: URLError {e}"
-        )
-        CHECKS[name] = Status.FAIL
-        raise
-    except Exception as e:
-        print_fail(
-            f"Error occurred while verifying connectivity to {url}: {e}"
-        )
-        CHECKS[name] = Status.FAIL
-        raise
-
-
-def check_github_connctivity():
-    os.environ["HTTPS_PROXY"] = AVAILABLE_INPUTS.get("HTTPS_PROXY", "")
-    command = f"git ls-remote {GIT_PLUGIN_REPO}"
-    p = subprocess.Popen(
-        command.split(),
-        stderr=subprocess.PIPE,
-        stdout=subprocess.PIPE,
-        stdin=subprocess.PIPE,
-    )
-    # print(p)
-    out, err = p.communicate()
-    if p.returncode != 0:
-        CHECKS["Github"] = Status.FAIL
-        print_fail(f"Error occurred while verifying connectivity to https://github.com: {err}")
-    else:
-        CHECKS["Github"] = Status.PASS
-        print_pass("Connectivity to https://github.com verified successfully")
-
-
-def timeout(t, cmd, *args):
-    pool = multiprocessing.Pool(processes=1)
-    result = pool.apply_async(cmd, args=args)
-    try:
-        retval = result.get(timeout=t)
-    except multiprocessing.TimeoutError as err:
-        pool.terminate()
-        pool.join()
-        url = ""
-        if len(args) == 0:
-            CHECKS["Github"] = Status.FAIL
-            url = "https://github.com"
-        else:
-            CHECKS[args[0]] = Status.FAIL
-            url = args[1]
-        print_fail(
-            f"Error occurred while verifying connectivity to {url}: Timed out."
-        )
-    except Exception as err:
-        if len(args) == 0:
-            CHECKS["Github"] = Status.FAIL
-        else:
-            CHECKS[args[0]] = Status.FAIL
-    else:
-        return retval
-
-
-def check_connectivity():
-    # Check connectivity for github, docker and tenant
-    print(
-        "\nVerifying the connectivity for pre-requisite outbound network calls..."
-    )
-    timeout(60, check_github_connctivity)
-    timeout(60, handle_connectivity, "Docker Hub", "https://hub.docker.com")
-
-    print(
-        '\033[1;37mNOTE: This connectivity check is only for the Docker Hub (https://hub.docker.com). Docker images are pulled from CDN. Please make sure that you have the required connectivity to pull the docker images.\033[0;37m'
-    )
-
-    tenant_name = AVAILABLE_INPUTS.get("NETSKOPE_TENANT")
-    if tenant_name != "test":
-        timeout(60, handle_connectivity, "Netskope tenant", f"https://{tenant_name}.goskope.com")
-
-    if Status.FAIL in [
-        CHECKS.get("Github"),
-        CHECKS.get("Docker Hub"),
-        CHECKS.get("Netskope tenant"),
-    ]:
-        print(
-            "\033[1;31mOne or more connectivity checks have failed. Verify the network connectivity, proxy settings or firewall configurations to address the connectivity issues. \033[0;37m"
-        )
-    else:
-        put_proxy_in_env()
-
-
-def isRedHat():
-    try:
-        with open("/etc/redhat-release") as f:
-            content = f.readline()
-            if content.startswith("Red Hat"):
-                return True
-            else:
-                return False
-    except Exception as e:
-        return False
-
-
-def check_prerequisites():
-    check_connectivity()
-    check_machine_specs()
-    print("\nVerifying docker/podman prerequisites...")
-    if isRedHat():
-        try:
-            check_podman_versions()
-        except Exception as e:
-            print_fail(
-                f"Could not verify Podman/Podman-compose/Podman-plugins version of the machine"
-            )
-    else:
-        try:
-            check_docker_versions()
-        except Exception as e:
-            try:
-                check_podman_versions()
-            except Exception as e:
-                print_fail(
-                    f"Could not verify Docker/Docker-compose version of the machine"
-                )
-                print_fail(
-                    f"Could not verify Podman/Podman-compose/Podman-plugins version of the machine"
-                )
-
-
-def check_and_apply_file_permissions():
-    print("\nVerifying required file permissions...")
-    # Mongo-Data directory owner
-    try:
-        if not os.path.exists("data/mongo-data"):
-            print_fail(
-                f"Could not locate data/mongo-data directory (Please run `git reset --hard HEAD && git pull` and re-run the script.)"
-            )
-            CHECKS["MONGO"] = Status.FAIL
-        else:
-            if platform.system().lower() not in ["darwin"]:
-                if (
-                    stat("data/mongo-data").st_uid == 1001
-                    and stat("data/mongo-data").st_gid == 1001
-                ):
-                    print_pass(
-                        f"Verified owner of data/mongo-data is user with uid 1001"
-                    )
-                    CHECKS["MONGO"] = Status.PASS
-                else:
-                    command = "sudo chown -R 1001:1001 data/mongo-data"
-                    set_directory_permission("data/mongo-data", command)
-                    print_pass(
-                        f"Owner of data/mongo-data is not accurate... Changing owner of data/mongo-data to user with uid 1001"
-                    )
-                    CHECKS["MONGO"] = Status.PASS
-
-            # mongo_data directory file
-            try:
-                file_perms = oct(stat("data/mongo-data").st_mode & 0o777)
-                if (
-                    (int(file_perms[2]) & 4)
-                    and (int(file_perms[2]) & 2)
-                    and (int(file_perms[2]) & 1)
-                    and (int(file_perms[3]) & 4)
-                    and (int(file_perms[4]) & 4)
-                ):
-                    print_pass(f"Verified file permissions of data/mongo-data")
-                    CHECKS["MONGO-FILE"] = Status.PASS
-                else:
-                    command = "sudo chmod -R 744 data/mongo-data"
-                    set_directory_permission("data/mongo-data", command)
-                    print_pass(
-                        f"File permissions of data/mongo-data are not accurate... Adding read/write permissions to data/custom_plugins"
-                    )
-                    CHECKS["MONGO-FILE"] = Status.PASS
-            except Exception as e:
-                print_fail(
-                    f"Error occured while verifying file permissions for data/mongo-data"
-                )
-                CHECKS["MONGO-FILE"] = Status.FAIL
-    except Exception as e:
-        # print(e)
-        print_fail(f"Error occured while verifying owner of data/mongo-data")
-        CHECKS["MONGO"] = Status.FAIL
-
-    
-
-    # Custom_plugins directory
-    try:
-        if not os.path.exists("data/custom_plugins"):
-            print_fail(
-                f"Could not locate data/custom_plugins directory (Please run `git reset --hard HEAD && git pull` and re-run the script.)"
-            )
-            CHECKS["CUSTOM_PLUGINS"] = Status.FAIL
-        elif not os.path.exists("data/custom_plugins/__init__.py"):
-            print_fail(
-                f"Could not locate data/custom_plugins/__init__.py file (Please run `git reset --hard HEAD && git pull` and re-run the script.)"
-            )
-            CHECKS["CUSTOM_PLUGINS"] = Status.FAIL
-        else:
-            file_perms = oct(stat("data/custom_plugins").st_mode & 0o777)
-            if (
-                (int(file_perms[2]) & 4)
-                and (int(file_perms[2]) & 2)
-                and (int(file_perms[2]) & 1)
-                and (int(file_perms[3]) & 4)
-                and (int(file_perms[3]) & 2)
-                and (int(file_perms[3]) & 1)
-                and (int(file_perms[4]) & 4)
-                and (int(file_perms[4]) & 1)
-            ):
-                print_pass(f"Verified file permissions of data/custom_plugins")
-                CHECKS["CUSTOM_PLUGINS"] = Status.PASS
-            else:
-                command = "sudo chmod -R 775 data/custom_plugins"
-                set_directory_permission("data/custom_plugins", command)
-                print_pass(
-                    f"File permissions of data/custom_plugins are not accurate... Adding read/write/execute permissions to data/custom_plugins"
-                )
-                CHECKS["CUSTOM_PLUGINS"] = Status.PASS
-    except Exception as e:
-        # print(e)
-        print_fail(
-            f"Error occured while verifying file permissions for data/custom_plugins"
-        )
-        CHECKS["CUSTOM_PLUGINS"] = Status.FAIL
-
-    # ssl_certs directory
-    try:
-        if not os.path.exists("data/ssl_certs"):
-            print_fail(
-                f"Could not locate data/ssl_certs directory (Please run `git reset --hard HEAD && git pull` and re-run the script.)"
-            )
-            CHECKS["SSL_CERTS"] = Status.FAIL
-        else:
-            file_perms = oct(stat("data/ssl_certs").st_mode & 0o777)
-            if (
-                (int(file_perms[2]) & 4)
-                and (int(file_perms[2]) & 2)
-                and (int(file_perms[2]) & 1)
-                and (int(file_perms[3]) & 4)
-                and (int(file_perms[3]) & 2)
-                and (int(file_perms[4]) & 4)
-                and (int(file_perms[4]) & 2)
-            ):
-                print_pass(f"Verified file permissions of data/ssl_certs")
-                CHECKS["SSL_CERTS"] = Status.PASS
-            else:
-                command = "sudo chmod 766 data/ssl_certs"
-                set_directory_permission("data/ssl_certs", command)
-                print_pass(
-                    f"File permissions of data/ssl_certs are not accurate... Adding read/write permissions to data/ssl_certs"
-                )
-                CHECKS["SSL_CERTS"] = Status.PASS
-        
-        if os.path.exists("data/ssl_certs/cte_cert.crt"):
-            file_perms = oct(stat("data/ssl_certs/cte_cert.crt").st_mode & 0o777)
-            if not (
-                (int(file_perms[2]) & 4)
-                and (int(file_perms[2]) & 2)
-                and (int(file_perms[3]) & 4)
-                and (int(file_perms[3]) & 2)
-                and (int(file_perms[4]) & 4)
-                and (int(file_perms[4]) & 2)
-            ): 
-                command = "sudo chmod 666 data/ssl_certs/cte_cert.crt"
-                set_directory_permission("data/ssl_certs/cte_cert.crt", command)
-                print_pass(
-                    f"File permissions of data/ssl_certs/cte_cert.crt are not accurate... Adding read/write permissions to data/ssl_certs/cte_cert.crt"
-                )
-
-        if os.path.exists("data/ssl_certs/cte_cert_key.key"):
-            file_perms = oct(stat("data/ssl_certs/cte_cert_key.key").st_mode & 0o777)
-            if not (
-                (int(file_perms[2]) & 4)
-                and (int(file_perms[2]) & 2)
-                and (int(file_perms[3]) & 4)
-                and (int(file_perms[3]) & 2)
-                and (int(file_perms[4]) & 4)
-                and (int(file_perms[4]) & 2)
-            ): 
-                command = "sudo chmod 666 data/ssl_certs/cte_cert_key.key"
-                set_directory_permission("data/ssl_certs/cte_cert_key.key", command)
-                print_pass(
-                    f"File permissions of data/ssl_certs/cte_cert_key.key are not accurate... Adding read/write permissions to data/ssl_certs/cte_cert_key.key"
-                )
-            
-    except Exception as e:
-        print_fail(
-            f"Error occured while verifying file permissions for data/ssl_certs"
-        )
-        CHECKS["SSL_CERTS"] = Status.FAIL
-
-    # rabbitmq directory
-    try:
-        if not os.path.exists("data/rabbitmq"):
-            print_fail(
-                f"Could not locate data/rabbitmq directory (Please run `git reset --hard HEAD && git pull` and re-run the script.)"
-            )
-            CHECKS["CUSTOM_PLUGINS"] = Status.FAIL
-        else:
-            file_perms = oct(stat("data/rabbitmq").st_mode & 0o777)
-            if (
-                (int(file_perms[2]) & 4)
-                and (int(file_perms[3]) & 4)
-                and (int(file_perms[4]) & 4)
-            ):
-                print_pass(f"Verified file permissions of data/rabbitmq")
-                CHECKS["RABBITMQ"] = Status.PASS
-            else:
-                command = "sudo chmod -R 444 data/rabbitmq"
-                set_directory_permission("data/rabbitmq", command)
-                print_pass(
-                    f"File permissions of data/rabbitmq are not accurate... Adding read permissions to data/rabbitmq"
-                )
-                CHECKS["RABBITMQ"] = Status.PASS
-    except Exception as e:
-        print_fail(
-            f"Error occured while verifying file permissions for data/rabbitmq"
-        )
-        CHECKS["RABBITMQ"] = Status.FAIL
-
-    # start script
-    try:
-        if not os.path.exists("./start"):
-            print_fail(
-                f"Could not locate start script (Please run `git reset --hard HEAD && git pull` and re-run the script.)"
-            )
-            CHECKS["START"] = Status.FAIL
-        else:
-            file_perms = oct(stat("start").st_mode & 0o777)
-            if (
-                (int(file_perms[2]) & 1)
-                and (int(file_perms[3]) & 1)
-                and (int(file_perms[4]) & 1)
-            ):
-                print_pass(f"Verified file permissions of start script")
-                CHECKS["START"] = Status.PASS
-            else:
-                command = "sudo chmod 555 ./start"
-                set_directory_permission("start", command)
-                print_pass(
-                    f"File permissions of start script are not accurate... Adding execute permissions to start script"
-                )
-                CHECKS["START"] = Status.PASS
-    except Exception as e:
-        # print(e)
-        print_fail(
-            f"Error occurred while verifying file permissions for start script"
-        )
-        CHECKS["START"] = Status.FAIL
-
-    # stop script
-    try:
-        if not os.path.exists("./stop"):
-            print_fail(
-                f"Could not locate stop script (Please run `git reset --hard HEAD && git pull` and re-run the script.)"
-            )
-            CHECKS["STOP"] = Status.FAIL
-        else:
-            file_perms = oct(stat("stop").st_mode & 0o777)
-            if (
-                (int(file_perms[2]) & 1)
-                and (int(file_perms[3]) & 1)
-                and (int(file_perms[4]) & 1)
-            ):
-                print_pass(f"Verified file permissions of stop script")
-                CHECKS["STOP"] = Status.PASS
-            else:
-                command = "sudo chmod 555 ./stop"
-                set_directory_permission("stop", command)
-                print_pass(
-                    f"File permissions of stop script are not accurate... Adding execute permissions to stop script"
-                )
-                CHECKS["STOP"] = Status.PASS
-    except Exception as e:
-        # print(e)
-        print_fail(
-            f"Error occurred while verifying file permissions for stop script"
-        )
-        CHECKS["STOP"] = Status.FAIL
-
-
-def validate_port(port):
-    try:
-        if port == "":
-            return True
-        port = int(port)
-        if 1 <= port <= 65535:
-            return True
-        return False
-    except Exception as e:
-        return False
-
-
-def check_port(port):
-    try:
-        sock = socket.socket(socket.AF_INET, socket.SOCK_STREAM)
-        result = sock.connect_ex(("127.0.0.1", port))
-        if result == 0:
-            print_fail(f"Port {port} is already in use.\033[0;37m\n")
-            CHECKS["UI Port Check"] = Status.FAIL
-            return False
-        else:
-            print_pass(f"Port {port} is available.\n")
-            CHECKS["UI Port Check"] = Status.PASS
-            return True
-    except Exception as e:
-        # print(e)
-        print_warning(f"Could not verify Port information of the machine]n")
-        CHECKS["UI Port Check"] = Status.NOT_VERIFIED
-
-
-def pull_from_github():
-    print("\nChecking for the updates...")
-    pr1 = subprocess.Popen(
-        ['git', 'diff', '-G.'],
-        cwd=os.getcwd(),
-        shell=False,
-        stdout=subprocess.PIPE,
-        stderr=subprocess.PIPE,
-    )
-    (out, error) = pr1.communicate()
-    out = out.decode("utf-8")
-    error = error.decode("utf-8")
-
-    print(out)
-
-    if out == "" and error == "":
-        pr1 = subprocess.Popen(
-            ['git pull'],
-            cwd=os.getcwd(),
-            shell=True,
-            stdout=subprocess.PIPE,
-            stderr=subprocess.PIPE,
-        )
-        (out, error) = pr1.communicate()
-        error = error.decode("utf-8")
-        out = out.decode("utf-8")
-        print(out)
-        if error != "" and ("Already up-to-date" not in out and "Already up to date" not in out):
-            print_fail(f"Error while pulling the latest updates from github.\n{error}")
-            print("\nRunning existing setup to install the Netskope CE...")
-            return
-        if "Already up-to-date" not in out and "Already up to date" not in out:
-            print("\nThe latest changes has been pulled... Please run the setup script again...")
-            exit(0)
-    elif error != "":
-        print(f"\nError while checking for git diff. {error}\n")
-    else:   
-        print("\n\033[1;31mThere are some local changes that might affect the installation. Can not proceed further. Please Remove the local changes and re-run the script.\033[0;37m\n")
-        exit(1)
-
-
-def migrate_mongo():
-    print("\nVerifying mongo-data directory...")
-    if os.path.exists("data/mongo-data/"):
-        files = os.listdir("data/mongo-data/") 
-        files = [x for x in files if not x.startswith('.')]
-
-        if len(files) == 0 or "data" in files:
-            print("mongo-data directory structure is already updated... ")
-            return
-
-        if not os.path.exists("data/mongo-data/data/db/"):
-            print("\nCreating data/mongo-data/data/db directory...")
-            os.makedirs("data/mongo-data/data/db/", mode=0o744)
-
-        try:
-            for _file in files:
-                path_name = f"data/mongo-data/{_file}"
-                if os.path.isdir(path_name):
-                    shutil.copytree(path_name, f"data/mongo-data/data/db/{_file}")
-                else:
-                    shutil.copy(path_name, "data/mongo-data/data/db/")
-            print("mongo-data directory structure updated successfully")
-
-            # Change owner to 1001 after copying the data 
-            if platform.system().lower() not in ["darwin"]:
-                command = "sudo chown -R 1001:1001 data/mongo-data"
-                set_directory_permission("data/mongo-data", command)
-        except Exception as exc:
-            print(f"Error while migrating mongo-data: {exc}")
-    else:
-        print_fail(
-            f"Could not locate data/mongo-data directory (Please run `git reset --hard HEAD && git pull` and re-run the script.)"
-        )
-        exit(1)
-
-
-def run():
-    try:
-        should_ignore = (
-            True
-            if (len(sys.argv) > 1 and sys.argv[1] == "--ignore-failures")
-            else False
-        )
-        if len(sys.argv) > 1:
-            if len(sys.argv) > 2:
-                print("Invalid number of arguments provided.")
-                exit()
-            if "--ignore-failures" in sys.argv:
-                should_ignore = True
-            invalids = []
-            for x in sys.argv[1:]:
-                if x not in ["--ignore-failures"]:
-                    invalids.append(x)
-            if invalids != []:
-                print(f"Invalid {invalids} flag(s) provided.")
-                exit()
-        print_banner()
-        create_env_if_not_exist()
-        get_all_existed_env_variable()  # Get already exsting env variables
-        pull_from_github()
-
-        ask_for_initial_inputs()
-        check_prerequisites()
-        migrate_mongo()
-        check_and_apply_file_permissions()
-
-        if (Status.FAIL in CHECKS.values()) or (Status.NOT_VERIFIED in [
-            CHECKS.get('Podman-Plugin', None), CHECKS.get('Podman', None), CHECKS.get('Podman-Compose', None)
-        ]):
-            print(
-                "\n\n\033[1;31mInstallation failed. One or more prerequisite checks are not met. Please address the minimum requirements and re-run the setup script.\033[0;37m\n"
-            )
-            if should_ignore:
-                print(
-                    "\033[1;31mIgnoring the failures... '--ignore-failures' flag applied.\033[0;37m"
-                )
-            else:
-                exit()
-
-        if Status.NOT_VERIFIED in CHECKS.values():
-            shouldContinue = (
-                getpass(
-                    "\n\n\033[1;93mOne or more prerequisite checks could not be verified. Press Enter to continue \033[0;37m"
-                )
-                .strip()
-                .lower()
-            )
-
-
-        # Ask for Protocol
-        protocol = ""
-        is_ssl_enabled = check_for_certs()
-        if not is_ssl_enabled:
-            while protocol not in ["http", "https"]:
-                protocol = (
-                    input(
-                        "\nDo you want to access CE over HTTP, or HTTPS (HTTPS is recommended)? "
-                    )
-                    .strip()
-                    .lower()
-                )
-                if protocol == "http":
-                    print("Accessing CE over HTTP is not recommended\n")
-                    confim = (
-                        input(
-                            "Do you still want to access CE over HTTP? (y/yes) "
-                        )
-                        .strip()
-                        .lower()
-                    )
-                    if confim not in ["y", "yes"]:
-                        protocol = ""
-                        continue
-                    else:
-                        DEFAULT_INPUTS["ENABLE_TLS_V_1_2"][
-                            "default"
-                        ] = "TLSv1.3"
-                        DEFAULT_INPUTS["ENABLE_TLS_V_1_2"]["skip"] = True
-                elif protocol == "https":
-                    DEFAULT_INPUTS["UI_PORT"]["default"] = 443
-                    is_ssl_enabled = (
-                        check_for_certs()
-                    )  # Checking if SSL is enabled or not
-                    if not is_ssl_enabled:
-                        create_self_signed_ssl_certs()
-                    print(
-                        "\033[1;37mReplace ./data/ssl_certs/cte_cert.crt and ./data/ssl_certs/cte_cert_key.key files with your custom certificate and key files respectively to use custom SSL certificates.\033[0;37m"
-                    )
-                else:
-                    print(
-                        "Invalid input... Valid inputs are 'http' or 'https'.\n"
-                    )
-        else:
-            DEFAULT_INPUTS["UI_PORT"]["default"] = 443
-
-        print()
-
-        # Ask for all configuration parameters
-        for key, item in DEFAULT_INPUTS.items():
-            data = ""
-            if not item["skip"]:
-                if key not in AVAILABLE_INPUTS:
-                    if item["help"]:
-                        print(item["help"])
-                    if item.get("mandatory", False):
-                        user_input = item.get("user_input")
-                        if key == "JWT_SECRET":
-                            data = ""
-                            while data == "":
-                                data = getpass(f"> {user_input}: ").strip()
-                                if data == "":
-                                    print(
-                                        "JWT Secret can not be empty. Please try again.\n"
-                                    )
-                        elif key == "MAINTENANCE_PASSWORD":
-                            data = "a"
-                            confirm_data = "b"
-                            while data != confirm_data:
-                                data = getpass(f"> {user_input}: ").strip()
-                                if data == "":
-                                    print(
-                                        "Maintenance password can not be empty. Please try again.\n"
-                                    )
-                                    continue
-
-                                if (
-                                    ("\\" in data)
-                                    or ("/" in data)
-                                    or ("'" in data)
-                                    or ('"' in data)
-                                ):
-                                    print(
-                                        "Maintenance password can not contain \\ / ' \" Please try again.\n"
-                                    )
-                                    continue
-
-                                confirm_data = getpass(
-                                    f"\n> Confirm maintenance password: "
-                                ).strip()
-                                if data != confirm_data:
-                                    print(
-                                        "Maintenance password and Confirm maintenance password do not match. Please try again.\n"
-                                    )
-                            data = f"'{data}'"
-                        else:
-                            data = input(f"> {user_input}: ").strip()
-                    else:
-                        user_input = item.get("user_input")
-                        if user_input:
-                            if key == "UI_PORT":
-                                i = 0
-                                while True: 
-                                    if i >= 3:
-                                        print("\033[1;37mPlease make sure the port on which you want to access the Netskope CE UI is available and Re-run the script.\033[0;37m")
-                                        exit(1)
-                                    data = input(
-                                        f"> {user_input} (Default: \"{item['default']}\"): "
-                                    ).strip()
-                                    if validate_port(data):
-                                        data = item['default'] if data == "" else data
-                                        if check_port(int(data)):
-                                            print(
-                                                '\033[1;37mNOTE: This port will be used to access the Netskope CE UI. Please make sure that inbound traffic to this port is allowed.\n\033[0;37m'
-                                            )
-                                            break
-                                    else:
-                                        print("Invalid port provided... Port should be within 1 to 65535 range...\n")
-                                    i += 1
-                            else:
-                                data = input(
-                                    f"> {user_input} (Default: \"{item['default']}\"): "
-                                ).strip()
-                        else:
-                            data = input(
-                                f"> Enter {key} (Default: \"{item['default']}\"): "
-                            ).strip()
-                            
-
-                else:
-                    if key != "MAINTENANCE_PASSWORD":
-                        if item["help"]:
-                            print(item["help"])
-                        user_input = item.get("user_input", None)
-                        if user_input:
-                            if key == "JWT_SECRET":
-                                data = ""
-                                while data == "":
-                                    data = getpass(f"> {user_input}: ").strip()
-                                    if data == "":
-                                        print(
-                                            "JWT Secret should not be empty. Please try again.\n"
-                                        )
-                            elif key == "UI_PORT":
-                                i = 0
-                                while True: 
-                                    if i >= 3:
-                                        print("\033[1;37mPlease make sure the port on which you want to access the Netskope CE UI is available and Re-run the script.\033[0;37m")
-                                        exit(1)
-                                    data = input(
-                                        f"> {user_input} (Current: \"{AVAILABLE_INPUTS[key]}\"): "
-                                    ).strip()
-                                    if validate_port(data):
-                                        data = AVAILABLE_INPUTS[key] if data == "" else data
-                                        if check_port(int(data)):
-                                            print(
-                                                '\033[1;37mNOTE: This port will be used to access the Netskope CE UI. Please make sure that inbound traffic to this port is allowed.\n\033[0;37m'
-                                            )
-                                            break
-                                    else:
-                                        print("Invalid port provided... Port should be within 1 to 65535 range...\n")
-                                    i += 1
-                            else:
-                                data = input(
-                                    f'> {user_input} (Current: "{AVAILABLE_INPUTS[key]}"): '
-                                ).strip()
-                        else:
-                            data = input(
-                                f'> Enter {key} (Current: "{AVAILABLE_INPUTS[key]}"): '
-                            ).strip()
-                print("")
-            data = data.strip() if isinstance(data, str) else data
-            if not data:
-                if key not in AVAILABLE_INPUTS:
-                    data = item["default"]
-                else:
-                    data = AVAILABLE_INPUTS[key]
-            data = data.strip() if isinstance(data, str) else data
-            if key == "MAINTENANCE_PASSWORD_ESCAPED":
-                data = urllib.parse.quote_plus(
-                    AVAILABLE_INPUTS["MAINTENANCE_PASSWORD"].strip("'")
-                )
-
-            if key == "BETA_OPT_IN":
-                if data.lower() in ["y", "yes"]:
-                    AVAILABLE_INPUTS["CORE_TAG"] = CORE_BETA_DEFAULT
-                    AVAILABLE_INPUTS["UI_TAG"] = UI_BETA_DEFAULT
-                else:
-                    AVAILABLE_INPUTS["CORE_TAG"] = CORE_DEFAULT
-                    AVAILABLE_INPUTS["UI_TAG"] = UI_DEFAULT
-
-            if key == "ENABLE_TLS_V_1_2":
-                if data.lower() in ["y", "yes"]:
-                    data = "TLSv1.2 TLSv1.3"
-                else:
-                    data = "TLSv1.3"
-            AVAILABLE_INPUTS[key] = data
-        put_env_variable(AVAILABLE_INPUTS)
-
-        if isRedHat():
-            print(
-                "\nSetup completed successfully...\n\nExecute this command to start CE:\n  > sudo ./start"
-            )
-        else:
-            print(
-                "\nSetup completed successfully...\n\nExecute this command to start CE:\n  > ./start"
-            )
-        print(
-            "\nPlease re-run the setup script to update any parameter.\n"
-        )
-
-    except KeyboardInterrupt as e:
-        put_env_variable(AVAILABLE_INPUTS)
-        print(
-            "\nSetup stopped... The entered configurations will be saved...\n"
-        )
-    except Exception as e:
-        print(e)
-
-    print(
-        "\nWarning: It is recommended to take an external backup of the .env file located in this directory."
-    )
-
-
-if __name__ == "__main__":
-    run()
-=======
-#!/usr/bin/env python3
-import os
-import subprocess
-import platform
-import urllib.parse
-import time
-
-DEFAULT_INPUTS = {
-    "BETA_OPT_IN": {
-        "default": "No",
-        "skip": False,
-        "help": "Type in 'yes' to opt-in for beta.",
-    },
-    "CORE_TAG": {
-        "default": "crestsystems/netskope:core-latest",
-        "skip": True,
-        "help": "",
-    },
-    "UI_TAG": {
-        "default": "crestsystems/netskope:ui-latest",
-        "skip": True,
-        "help": "",
-    },
-    "UI_PORT": {"default": 80, "skip": False, "help": ""},
-    "JWT_SECRET": {"default": "secret", "skip": False, "help": ""},
-    "MAINTENANCE_PASSWORD": {
-        "default": "",
-        "skip": False,
-        "help": "Enter maintenance password that will be used for docker services. This password can be set only once. ",
-        "mandatory": True,
-    },
-    "MAINTENANCE_PASSWORD_ESCAPED": {
-        "default": "",
-        "skip": True,
-        "help": "Enter maintenance password that will be used for docker services. This password can be set only once.",
-    },
-    "WATCHTOWER_TOKEN": {"default": "token", "skip": True, "help": ""},
-    "DOCKER_USERNAME": {"default": "", "skip": True, "help": ""},
-    "DOCKER_PASSWORD": {"default": "", "skip": True, "help": ""},
-    "MAX_MAINTENANCE_WINDOW_MINUTES": {
-        "default": 15,
-        "skip": True,
-        "help": "",
-    },
-    "PULL_THREADS": {"default": 6, "skip": True, "help": ""},
-    "MAX_WAIT_ON_LOCK_IN_MINUTES": {"default": 240, "skip": True, "help": ""},
-}
-
-AVAILABLE_INPUTS = {}
-
-CORE_DEFAULT = "netskopetechnicalalliances/cloudexchange:core3-latest"
-UI_DEFAULT = "netskopetechnicalalliances/cloudexchange:ui3-latest"
-CORE_BETA_DEFAULT = "netskopetechnicalalliances/cloudexchange:core3-beta"
-UI_BETA_DEFAULT = "netskopetechnicalalliances/cloudexchange:ui3-beta"
-
-
-def put_env_variable(inputs):
-    try:
-        with open(".env", "w") as f:
-            for key, value in inputs.items():
-                f.write(f"{key}={value}\n")
-    except Exception as e:
-        raise Exception(f"Error occured while putting env variables: {e}")
-
-
-def create_env_if_not_exist():
-    try:
-        with open(".env", "a") as f:
-            pass
-    except Exception as e:
-        raise Exception(f"Error occured while creating file: {e}")
-
-
-def get_all_existed_env_variable():
-    try:
-        with open(".env", "r") as f:
-            if os.stat(".env").st_size > 0:
-                with open(f".env.{int(time.time())}", "w+") as backup:
-                    for line in f.readlines():
-                        backup.write(line)
-                        key, value = line.split("=")
-                        AVAILABLE_INPUTS[key] = value.strip()
-    except Exception as e:
-        raise Exception(f"Error occured while getting env variables: {e}")
-
-
-def set_directory_permission(directory, command):
-    try:
-        print(f"\nSetting permission for {directory} folder...")
-        p = subprocess.Popen(
-            command.split(),
-            stderr=subprocess.PIPE,
-            stdout=subprocess.PIPE,
-            stdin=subprocess.PIPE,
-        )
-        out, err = p.communicate()
-        if len(err) <= 0:
-            print("Permission set successfully...")
-        else:
-            raise Exception(err.decode("utf-8"))
-    except Exception as e:
-        p.kill()
-        raise Exception(
-            f"Error occured while setting directory permission for {directory}. Error: {e}"
-        )
-
-
-def check_for_certs():
-    try:
-        cert_file = "data/ssl_certs/cte_cert.crt"
-        key_file = "data/ssl_certs/cte_cert_key.key"
-        if os.path.isfile(cert_file) and os.path.isfile(key_file):
-            return True
-        return False
-    except Exception as e:
-        raise Exception(
-            f"Error occured while checking for SSL certs. Error: {e}"
-        )
-
-
-def create_self_signed_ssl_certs():
-    try:
-        print(f"Generating self signed certificate...")
-        command = "openssl req -x509 -newkey rsa:4096 -keyout data/ssl_certs/cte_cert_key.key -out data/ssl_certs/cte_cert.crt -sha256 -days 365 -nodes -subj /CN=localhost"
-        p = subprocess.Popen(
-            command.split(),
-            stderr=subprocess.PIPE,
-            stdout=subprocess.PIPE,
-            stdin=subprocess.PIPE,
-        )
-        out, err = p.communicate()
-        if p.returncode == 0:
-            print(f"{err.decode('utf-8')}\n")
-        else:
-            raise Exception(f"{err.decode('utf-8')}\n")
-    except Exception as e:
-        p.kill()
-        raise Exception(
-            f"Error occured while generating self-signed ssl certificates. Error: {e}"
-        )
-
-
-def run():
-    try:
-        create_env_if_not_exist()
-        get_all_existed_env_variable()  # Get already exsting env variables
-
-        # Set Permission to mongo-data folder if system is not MacOS.
-        if platform.system().lower() not in ["darwin"]:
-            command = "chown -R 1001:1001 data/mongo-data"
-            set_directory_permission("data/mongo-data", command)
-
-        # Set Permission to custom_plugins folder
-        command = "chmod 775 data/custom_plugins"
-        set_directory_permission("data/custom_plugins", command)
-
-        # Enable SSL/Https
-        is_ssl_enabled = check_for_certs()  # Checking if SSL is enabled or not
-        if is_ssl_enabled:
-            DEFAULT_INPUTS["UI_PORT"]["default"] = 443
-            print("")
-        else:
-            d = input("\nDo you want to create self signed certificate? ")
-            if d.strip().lower() in ["y", "yes"]:
-                create_self_signed_ssl_certs()
-                DEFAULT_INPUTS["UI_PORT"]["default"] = 443
-            else:
-                print("")
-
-        # Ask for all configuration parameters
-        for key, item in DEFAULT_INPUTS.items():
-            data = ""
-            if not item["skip"]:
-                if key not in AVAILABLE_INPUTS:
-                    if item["help"]:
-                        print(item["help"])
-                    if item.get("mandatory", False):
-                        data = input(f"> Enter {key} (Required): ")
-                    else:
-                        data = input(
-                            f"> Enter {key} (Default: \"{item['default']}\"): "
-                        )
-                else:
-                    if key != "MAINTENANCE_PASSWORD":
-                        if item["help"]:
-                            print(item["help"])
-                        data = input(
-                            f'> Enter {key} (Current: "{AVAILABLE_INPUTS[key]}"): '
-                        )
-                print("")
-            data = data.strip() if isinstance(data, str) else data
-            if not data:
-                if key not in AVAILABLE_INPUTS:
-                    data = item["default"]
-                else:
-                    data = AVAILABLE_INPUTS[key]
-            data = data.strip() if isinstance(data, str) else data
-            if item.get("mandatory", False):
-                while data == "":
-                    print(f"{key} can not be empty")
-                    data = input(f"> Enter {key}: ").strip()
-            if key == "MAINTENANCE_PASSWORD_ESCAPED":
-                data = urllib.parse.quote_plus(
-                    AVAILABLE_INPUTS["MAINTENANCE_PASSWORD"]
-                )
-            if key == "BETA_OPT_IN":
-                if data.lower() in ["y", "yes"]:
-                    AVAILABLE_INPUTS["CORE_TAG"] = CORE_BETA_DEFAULT
-                    AVAILABLE_INPUTS["UI_TAG"] = UI_BETA_DEFAULT
-                else:
-                    AVAILABLE_INPUTS["CORE_TAG"] = CORE_DEFAULT
-                    AVAILABLE_INPUTS["UI_TAG"] = UI_DEFAULT
-            AVAILABLE_INPUTS[key] = data
-
-        put_env_variable(AVAILABLE_INPUTS)
-
-        print(
-            "\nSetup completed successfully...\n\nExecute this command to start CE:\n  > sudo ./start"
-        )
-
-    except KeyboardInterrupt as e:
-        put_env_variable(AVAILABLE_INPUTS)
-        print("\nSetup completed successfull...\n")
-    except Exception as e:
-        print(e)
-
-    print(
-        "\nWarning: It is recommended to take an external backup of the .env file located in this directory."
-    )
-
-
-if __name__ == "__main__":
-    run()
->>>>>>> 31e08671
+#!/usr/bin/env python3
+from enum import Enum
+from getpass import getpass
+import os
+import stat as st
+from os import stat
+import re
+import socket
+import shutil
+import subprocess
+import platform
+import urllib.request
+import urllib.parse
+import urllib.error
+import time
+import multiprocessing
+import sys
+import readline
+
+DEFAULT_INPUTS = {
+    "CORE_TAG": {
+        "default": "crestsystems/netskope:core-latest",
+        "skip": True,
+        "help": "",
+    },
+    "UI_TAG": {
+        "default": "crestsystems/netskope:ui-latest",
+        "skip": True,
+        "help": "",
+    },
+    "UI_PORT": {
+        "default": 80,
+        "skip": False,
+        "help": "",
+        "user_input": "Enter the port on which you want to access the Netskope CE UI",
+    },
+    "JWT_SECRET": {
+        "default": "",
+        "skip": False,
+        "help": "",
+        "mandatory": True,
+        "user_input": "Enter a JWT Secret which will be used for signing the authentication tokens",
+    },
+    "MAINTENANCE_PASSWORD": {
+        "default": "",
+        "skip": False,
+        # "help": "Enter maintenance password that will be used for docker services. This password can be set only once. ",
+        "help": "",
+        "mandatory": True,
+        "user_input": "Enter maintenance password that will be used for RabbitMQ and MongoDB services (This password can be set only once)",
+    },
+    "MAINTENANCE_PASSWORD_ESCAPED": {
+        "default": "",
+        "skip": True,
+        "help": "Enter maintenance password that will be used for docker services. This password can be set only once.",
+    },
+    "WATCHTOWER_TOKEN": {"default": "token", "skip": True, "help": ""},
+    "DOCKER_USERNAME": {"default": "", "skip": True, "help": ""},
+    "DOCKER_PASSWORD": {"default": "", "skip": True, "help": ""},
+    "MAX_MAINTENANCE_WINDOW_MINUTES": {
+        "default": 15,
+        "skip": True,
+        "help": "",
+    },
+    "PULL_THREADS": {"default": 6, "skip": True, "help": ""},
+    "MAX_WAIT_ON_LOCK_IN_MINUTES": {"default": 240, "skip": True, "help": ""},
+    "ENABLE_TLS_V_1_2": {
+        "default": "No",
+        "skip": False,
+        "help": "",
+        "user_input": "Do you want to enable TLSv1.2 along with TLSv1.3 for CE UI",
+    },
+    "BETA_OPT_IN": {
+        "default": "No",
+        "skip": False,
+        "help": "",
+        "user_input": "Do you want to opt in for beta",
+    },
+}
+
+AVAILABLE_INPUTS = {}
+CHECKS = {}
+
+MIN_CPU = 2
+MIN_MEM_KB = 3500000
+MIN_DISK_BYTES = 20000000000
+MIN_DOCKER_VERSION = "19.0.0"
+MIN_DOCKER_COMPOSE_VERSION = "1.29.0"
+MIN_PODMAN_VERSION = "3.4.2"
+MIN_PODMAN_COMPOSE_VERSION = "1.0.3"
+CORE_DEFAULT = "netskopetechnicalalliances/cloudexchange:core3-latest"
+UI_DEFAULT = "netskopetechnicalalliances/cloudexchange:ui3-latest"
+CORE_BETA_DEFAULT = "netskopetechnicalalliances/cloudexchange:core3-beta"
+UI_BETA_DEFAULT = "netskopetechnicalalliances/cloudexchange:ui3-beta"
+GIT_PLUGIN_REPO = "https://github.com/netskopeoss/ta_cloud_exchange_plugins.git"
+
+
+class Status(Enum):
+    PASS = ("PASS",)
+    NOT_VERIFIED = ("COULDN'T VERIFY",)
+    FAIL = "FAIL"
+
+
+def print_banner():
+    print(
+        """
+  _   _        _         _                          ____  _____ 
+ | \ | |  ___ | |_  ___ | | __ ___   _ __    ___   / ___|| ____|
+ |  \| | / _ \| __|/ __|| |/ // _ \ | '_ \  / _ \ | |    |  _|  
+ | |\  ||  __/| |_ \__ \|   <| (_) || |_) ||  __/ | |___ | |___ 
+ |_| \_| \___| \__||___/|_|\_\\\___/ | .__/  \___|  \____||_____|
+  ___              _          _  _  |_|    _    _               
+ |_ _| _ __   ___ | |_  __ _ | || |  __ _ | |_ (_)  ___   _ __  
+  | | | '_ \ / __|| __|/ _` || || | / _` || __|| | / _ \ | '_ \ 
+  | | | | | |\__ \| |_| (_| || || || (_| || |_ | || (_) || | | |
+ |___||_| |_||___/ \__|\__,_||_||_| \__,_| \__||_| \___/ |_| |_|
+                                                                                                                                                                                                                       
+                                                                                                                                        
+    """
+    )
+
+
+def print_warning(message):
+    print(f"\033[1;93m[!] \033[0;37m{message}")
+
+
+def print_fail(message):
+    print(f"\033[1;31m[F] \033[1;37m{message}\033[0;37m")
+
+
+def print_pass(message):
+    print(f"\033[0;32m[P] \033[0;37m{message}")
+
+
+def compare_versions(version1, version2):
+    versions1 = [int(v) for v in version1.split(".")]
+    versions2 = [int(v) for v in version2.split(".")]
+    for i in range(max(len(versions1), len(versions2))):
+        v1 = versions1[i] if i < len(versions1) else 0
+        v2 = versions2[i] if i < len(versions2) else 0
+        if v1 > v2:
+            return True
+        elif v1 < v2:
+            return False
+    return True
+
+
+def put_proxy_in_env():
+    try:
+        with open(".env", "w") as f:
+            for key, value in AVAILABLE_INPUTS.items():
+                f.write(f"{key}={value}\n")
+    except Exception as e:
+        raise Exception(f"Error occured while putting proxy variables: {e}")
+
+
+def put_env_variable(inputs):
+    try:
+        with open(".env", "w") as f:
+            for key, value in inputs.items():
+                f.write(f"{key}={value}\n")
+    except Exception as e:
+        raise Exception(f"Error occured while putting env variables: {e}")
+
+
+def create_env_if_not_exist():
+    try:
+        with open(".env", "a") as f:
+            pass
+    except Exception as e:
+        raise Exception(f"Error occured while creating file: {e}")
+
+
+def get_all_existed_env_variable():
+    AVAILABLE_INPUTS["HTTP_PROXY"] = ""
+    AVAILABLE_INPUTS["HTTPS_PROXY"] = ""
+
+    try:
+        with open(".env", "r") as f:
+            if os.stat(".env").st_size > 0:
+                with open(f".env.{int(time.time())}", "w+") as backup:
+                    for line in f.readlines():
+                        backup.write(line)
+                        key, value = line.split("=", 1)
+                        AVAILABLE_INPUTS[key] = value.strip()
+    except Exception as e:
+        raise Exception(f"Error occured while getting env variables: {e}")
+
+
+def set_directory_permission(directory, command):
+    p = None
+    try:
+        p = subprocess.Popen(
+            command.split(),
+            stderr=subprocess.PIPE,
+            stdout=subprocess.PIPE,
+            stdin=subprocess.PIPE,
+        )
+        out, err = p.communicate()
+        if len(err) <= 0:
+            return
+        else:
+            raise Exception(err.decode("utf-8"))
+    except Exception as e:
+        if p:
+            p.kill()
+        raise Exception(
+            f"Error occured while setting file permissions for {directory}. Error: {e}"
+        )
+
+
+def check_for_certs():
+    try:
+        cert_file = "data/ssl_certs/cte_cert.crt"
+        key_file = "data/ssl_certs/cte_cert_key.key"
+        if os.path.isfile(cert_file) and os.path.isfile(key_file):
+            return True
+        return False
+    except Exception as e:
+        raise Exception(
+            f"Error occured while checking for SSL certs. Error: {e}"
+        )
+
+
+def create_self_signed_ssl_certs():
+    try:
+        print(
+            f"Generating self signed certificate with validity of one year..."
+        )
+        command = "openssl req -x509 -newkey rsa:4096 -keyout data/ssl_certs/cte_cert_key.key -out data/ssl_certs/cte_cert.crt -sha256 -days 365 -nodes -subj /CN=localhost"
+        p = subprocess.Popen(
+            command.split(),
+            stderr=subprocess.PIPE,
+            stdout=subprocess.PIPE,
+            stdin=subprocess.PIPE,
+        )
+        out, err = p.communicate()
+        if p.returncode == 0:
+            print(f"{err.decode('utf-8')}\n")
+        else:
+            raise Exception(f"{err.decode('utf-8')}\n")
+    except Exception as e:
+        p.kill()
+        raise Exception(
+            f"Error occured while generating self-signed ssl certificates. Error: {e}"
+        )
+
+
+def check_machine_specs():
+    print("\nVerifying minimum system requirements...")
+    print(
+        '\033[1;37mNOTE: The actual system requirements depend on several criteria including data volume, # of plugins among others.\nIt is highly recommended to refer to the System Requirements section of the "User Guide".\033[0;37m'
+    )
+    # Check Memory
+    try:
+        with open("/proc/meminfo", "r") as f:
+            lines = f.readlines()
+            for line in lines:
+                if line.startswith("MemTotal"):
+                    memory = int(line.split()[1])
+                    if memory < MIN_MEM_KB:
+                        print_fail(
+                            f"{round(memory/1000000, 1)}GB Memory (Minimum {round(MIN_MEM_KB/1000000)}GB required)"
+                        )
+                        CHECKS["Memory Check"] = Status.FAIL
+                    else:
+                        print_pass(f"{round(memory/1000000, 1)}GB Memory")
+                        CHECKS["Memory Check"] = Status.PASS
+    except Exception as e:
+        # print(e)
+        print_warning(f"Could not verify Memory information of the machine")
+        CHECKS["Memory Check"] = Status.NOT_VERIFIED
+
+    # Check CPUs
+    try:
+        cpu_cores = multiprocessing.cpu_count()
+        if cpu_cores < MIN_CPU:
+            print_fail(
+                f"{cpu_cores} CPU(s) (Minimum {MIN_CPU} CPU(s) required)"
+            )
+            CHECKS["CPU Check"] = Status.FAIL
+        else:
+            print_pass(f"{cpu_cores} CPU(s)")
+            CHECKS["CPU Check"] = Status.PASS
+    except Exception as e:
+        print_warning(f"Could not verify CPU information of the machine...")
+        CHECKS["CPU Check"] = Status.NOT_VERIFIED
+
+    # Check Disk Space
+    try:
+        path = "/var/lib/docker"
+        if isRedHat():
+            path = "/var/lib/containers"
+        disk_stats = shutil.disk_usage(path)
+        free_space = disk_stats.free
+        if free_space < MIN_DISK_BYTES:
+            print_fail(
+                f"{round(free_space/1000000000, 1)}GB free disk space (Minimum {round(MIN_DISK_BYTES/1000000000, 1)}GB free disk space is required)"
+            )
+            CHECKS["Disk Space Check"] = Status.FAIL
+        else:
+            print_pass(f"{round(free_space/1000000000, 1)}GB free disk space")
+            CHECKS["Disk Space Check"] = Status.PASS
+    except Exception as e:
+        # print(e)
+        print_warning(f"Could not verify Disk information of the machine")
+        CHECKS["Disk Space Check"] = Status.NOT_VERIFIED
+
+    # Check 15672 Port availability
+    try:
+        sock = socket.socket(socket.AF_INET, socket.SOCK_STREAM)
+        result = sock.connect_ex(("127.0.0.1", 15672))
+        if result == 0:
+            print_fail(f"Port 15672 is already in use.")
+            CHECKS["Port Check"] = Status.FAIL
+        else:
+            print_pass(f"Port 15672 is available.")
+            CHECKS["Port Check"] = Status.PASS
+    except Exception as e:
+        # print(e)
+        print_warning(f"Could not verify Port information of the machine")
+        CHECKS["Port Check"] = Status.NOT_VERIFIED
+
+    if Status.FAIL in [
+        CHECKS.get("Memory Check"),
+        CHECKS.get("Disk Space Check"),
+        CHECKS.get("CPU Check"),
+        CHECKS.get("Port Check"),
+    ]:
+        print(
+            "\033[1;31mOne or more system requirement checks have failed. Please ensure the minimum system requirements are met to proceed further. \033[0;37m"
+        )
+
+
+def check_docker_versions():
+    try:
+        regex = "(\d+(\.\d+){2,3})"
+        command = "docker --version"
+        p = subprocess.check_output(command, shell=True)
+        docker_version = re.search(regex, p.decode("utf-8")).groups()[0]
+        if compare_versions(docker_version, MIN_DOCKER_VERSION):
+            print_pass(f"Docker Version {docker_version}")
+            CHECKS["Docker"] = Status.PASS
+        else:
+            print_fail(
+                f"Docker Version {docker_version} (Minimum {MIN_DOCKER_VERSION} is required)"
+            )
+            CHECKS["Docker"] = Status.FAIL
+
+        command = "docker-compose --version"
+        p = subprocess.check_output(command, shell=True)
+        docker_compose_version = re.search(regex, p.decode("utf-8")).groups()[
+            0
+        ]
+        if compare_versions(
+            docker_compose_version, MIN_DOCKER_COMPOSE_VERSION
+        ):
+            print_pass(f"Docker Compose Version {docker_compose_version}")
+            CHECKS["Docker-Compose"] = Status.PASS
+        else:
+            print_fail(
+                f"Docker Compose Version {docker_compose_version} (Minimum {MIN_DOCKER_COMPOSE_VERSION} is required)"
+            )
+            CHECKS["Docker-Compose"] = Status.FAIL
+    except Exception as e:
+        CHECKS["Docker-Compose"] = Status.NOT_VERIFIED
+        CHECKS["Docker"] = Status.NOT_VERIFIED
+        raise Exception("Docker not found")
+
+
+def check_podman_versions():
+    try:
+        regex = "(\d+(\.\d+){2,3})"
+        command = "podman-compose --version"
+        p = subprocess.check_output(command, shell=True)
+        lines = p.decode("utf-8").splitlines()
+
+        podman_version = ""
+        for line in lines:
+            if "podman version" in line:
+                podman_version = re.search(regex, line).groups()[0]
+                break
+
+        if podman_version == "":
+            raise
+        if compare_versions(podman_version, MIN_PODMAN_VERSION):
+            print_pass(f"Podman Version {podman_version}")
+            CHECKS["Podman"] = Status.PASS
+        else:
+            print_fail(
+                f"Podman Version {podman_version} (Minimum {MIN_PODMAN_VERSION} is required)"
+            )
+            CHECKS["Podman"] = Status.FAIL
+
+        podman_compose_version = ""
+        for line in lines:
+            if "podman-compose" in line:
+                podman_compose_version = re.search(regex, line).groups()[0]
+                break
+
+        if podman_compose_version == "":
+            raise
+        if compare_versions(
+            podman_compose_version, MIN_PODMAN_COMPOSE_VERSION
+        ):
+            print_pass(f"Podman Compose Version {podman_compose_version}")
+            CHECKS["Podman-Compose"] = Status.PASS
+        else:
+            print_fail(
+                f"Podman Compose Version {podman_compose_version} (Minimum {MIN_PODMAN_COMPOSE_VERSION} is required)"
+            )
+            CHECKS["Podman-Compose"] = Status.FAIL
+
+        command = "rpm -qa"
+        p = subprocess.check_output(command, shell=True)
+        lines = p.decode("utf-8").splitlines()
+
+        is_plugin_present = False
+        for line in lines:
+            if line.startswith("podman-plugins"):
+                is_plugin_present = True
+                break
+
+        if is_plugin_present:
+            print_pass(f"Verified podman plugins are installed")
+            CHECKS["Podman-Plugin"] = Status.PASS
+        else:
+            print_fail(
+                f"Required podman plugins are not installed. (Run `yum install podman-plugins` and Re-run the script)"
+            )
+            CHECKS["Podman-Plugin"] = Status.FAIL
+
+    except Exception as e:
+        # print(e)
+        CHECKS["Podman-Compose"] = Status.NOT_VERIFIED
+        CHECKS["Podman-Plugin"] = Status.NOT_VERIFIED
+        CHECKS["Podman"] = Status.NOT_VERIFIED
+        raise Exception("Podman not found")
+
+
+def validate_proxy(proxy, cur_proxy=None):
+    if proxy == "" and cur_proxy is not None and len(cur_proxy) > 0:
+        return True
+    regex = "^(?:(.*))://(?:(.*))$"
+    result = re.search(regex, proxy)
+    if result is None:
+        print("Invalid Proxy Provided...")
+        return False
+    parts = result.groups()
+    if len(parts) < 2:
+        print("Invalid Proxy Provided...")
+        return False
+    if parts[0] not in ["http", "https"]:
+        print("Invalid Protocol Provided... Valid Protocols are http/https...")
+        return False
+    if parts[1] == " ":
+        print("Invalid Hostname Provided... It should be valid IP/FQDN...")
+        return False
+    return True
+
+
+def prepare_proxy(url, username=None, password=None):
+    if (
+        username is None
+        or len(username) == 0
+        or password is None
+        or len(password) == 0
+    ):
+        return url
+    prefix = "https://" if url.startswith("https://") else "http://"
+    url = url.replace(prefix, "")
+
+    username = urllib.parse.quote_plus(username)
+    password = urllib.parse.quote_plus(password)
+    return f"{prefix}{username}:{password}@{url}"
+
+
+def parse_proxy(url):
+    if url is None or len(url) == 0:
+        return None
+
+    url = urllib.parse.urlparse(url)
+    if url.scheme is None:
+        return f"{url.hostname}"
+    if url.port is None:
+        return f"{url.scheme}://{url.hostname}"
+    return f"{url.scheme}://{url.hostname}:{url.port}"
+
+
+def ask_for_initial_inputs():
+    isProxy = (
+        input(
+            "\n\nAre you using HTTP(s) proxy for outbound traffic? [y/n]\n> "
+        )
+        .strip()
+        .lower()
+    )
+
+    if isProxy == "y" or isProxy == "yes":
+        # HTTPS_PROXY
+        cur_https_proxy = parse_proxy(AVAILABLE_INPUTS["HTTPS_PROXY"])
+
+        print(
+            f"\nEnter Proxy URL (e.g. http(s)://10.0.0.0:3128)  {('(Current: ' + cur_https_proxy + ')') if cur_https_proxy is not None else ''}"
+        )
+        https_proxy = input("> ").strip()
+        https_proxy_password = None
+        while not validate_proxy(https_proxy, cur_https_proxy):
+            print(
+                f"\nEnter Proxy URL (e.g. http(s)://10.0.0.0:3128)  {('(Current: ' + cur_https_proxy + ')') if cur_https_proxy is not None else ''}"
+            )
+            https_proxy = input("> ").strip()
+        if https_proxy is None or len(https_proxy) == 0:
+            https_proxy = cur_https_proxy
+
+        https_proxy_username = input(
+            f"Enter proxy username (skip in case of unauthenticated proxy):\n> "
+        ).strip()
+        if https_proxy_username is not None and len(https_proxy_username) > 0:
+            https_proxy_password = getpass(
+                "Enter proxy password: \n> "
+            ).strip()
+            while https_proxy_password == "":
+                print("Proxy password can not be empty... Please try again.\n")
+                https_proxy_password = getpass(
+                    "Enter proxy password: \n> "
+                ).strip()
+
+        AVAILABLE_INPUTS["HTTPS_PROXY"] = prepare_proxy(
+            https_proxy,
+            username=https_proxy_username,
+            password=https_proxy_password,
+        )
+        AVAILABLE_INPUTS["HTTP_PROXY"] = AVAILABLE_INPUTS["HTTPS_PROXY"]
+
+        print(
+            "\n\033[1;37mNOTE: These proxy details will be reflected on the Settings > General > Proxy page on Netskope CE UI.\n\033[0;37m"
+        )
+    else:
+        AVAILABLE_INPUTS["HTTP_PROXY"] = ""
+        AVAILABLE_INPUTS["HTTPS_PROXY"] = ""
+
+    tenant_name = ""
+    while True:
+        tenant_name = input(
+            "\n> Please enter the Netskope Tenant Name (Exclude .goskope.com)\n(e.g. Enter 'demo' if Netskope Tenant URL is https://demo.goskope.com)\nPlease Enter 'test' if you do not have any Netskope tenant: "
+        ).strip()
+        if tenant_name == "" or "goskope.com" in tenant_name:
+            print(
+                "Tenant name can not be empty. It should be without '.goskope.com'..."
+            )
+        else:
+            break
+    AVAILABLE_INPUTS["NETSKOPE_TENANT"] = tenant_name
+
+
+class ClientExceptions(Exception):
+    pass
+
+
+class ServerExceptions(Exception):
+    pass
+
+
+def handle_http_errors(res):
+    status_code = res.code
+    if status_code == 200:
+        # raise ClientExceptions("Request Timeout Error.")
+        return
+
+    # Client Errors
+    elif status_code == 400:
+        raise ClientExceptions("Bad Request Error.")
+    elif status_code == 401:
+        raise ClientExceptions("Unauthorized Error.")
+    elif status_code == 403:
+        raise ClientExceptions("Forbidden Error.")
+    elif status_code == 404:
+        raise ClientExceptions("Not Found Error.")
+    elif status_code == 408:
+        raise ClientExceptions("Request Timeout Error.")
+
+    # Server Errors
+    elif status_code == 500:
+        raise ServerExceptions("Internal Server Error.")
+    elif status_code == 502:
+        raise ServerExceptions("Bad Gateway Error.")
+    elif status_code == 503:
+        raise ServerExceptions("Service Unavailable Error.")
+    elif status_code == 504:
+        raise ServerExceptions("Gateway Timeout Error.")
+
+
+def handle_connectivity(name, url):
+    try:
+        req = urllib.request.Request(url)
+        proxy = None
+        if AVAILABLE_INPUTS.get("HTTPS_PROXY", "") != "":
+            proxy = AVAILABLE_INPUTS.get("HTTPS_PROXY")
+
+        proxies = {}
+
+        if proxy is not None:
+            proxies["https"] = proxy
+
+        proxy_support = urllib.request.ProxyHandler(proxies=proxies)
+        opener = urllib.request.build_opener(proxy_support)
+        urllib.request.install_opener(opener)
+
+        res = urllib.request.urlopen(req, timeout=60)
+        handle_http_errors(res)
+        CHECKS[name] = Status.PASS
+        print_pass(f"Connectivity to {url} verified successfully.")
+    except ClientExceptions as e:
+        print_fail(
+            f"Error occurred while verifying connectivity to {url}: ClientError {e}"
+        )
+        CHECKS[name] = Status.FAIL
+        raise
+    except ServerExceptions as e:
+        print_fail(
+            f"Error occurred while verifying connectivity to {url}: ServerError {e}"
+        )
+        CHECKS[name] = Status.FAIL
+        raise
+    except urllib.error.HTTPError as e:
+        print_fail(
+            f"Error occurred while verifying connectivity to {url}: HTTPError {e}"
+        )
+        CHECKS[name] = Status.FAIL
+        raise
+    except urllib.error.URLError as e:
+        print_fail(
+            f"Error occurred while verifying connectivity to {url}: URLError {e}"
+        )
+        CHECKS[name] = Status.FAIL
+        raise
+    except Exception as e:
+        print_fail(
+            f"Error occurred while verifying connectivity to {url}: {e}"
+        )
+        CHECKS[name] = Status.FAIL
+        raise
+
+
+def check_github_connctivity():
+    os.environ["HTTPS_PROXY"] = AVAILABLE_INPUTS.get("HTTPS_PROXY", "")
+    command = f"git ls-remote {GIT_PLUGIN_REPO}"
+    p = subprocess.Popen(
+        command.split(),
+        stderr=subprocess.PIPE,
+        stdout=subprocess.PIPE,
+        stdin=subprocess.PIPE,
+    )
+    # print(p)
+    out, err = p.communicate()
+    if p.returncode != 0:
+        CHECKS["Github"] = Status.FAIL
+        print_fail(f"Error occurred while verifying connectivity to https://github.com: {err}")
+    else:
+        CHECKS["Github"] = Status.PASS
+        print_pass("Connectivity to https://github.com verified successfully")
+
+
+def timeout(t, cmd, *args):
+    pool = multiprocessing.Pool(processes=1)
+    result = pool.apply_async(cmd, args=args)
+    try:
+        retval = result.get(timeout=t)
+    except multiprocessing.TimeoutError as err:
+        pool.terminate()
+        pool.join()
+        url = ""
+        if len(args) == 0:
+            CHECKS["Github"] = Status.FAIL
+            url = "https://github.com"
+        else:
+            CHECKS[args[0]] = Status.FAIL
+            url = args[1]
+        print_fail(
+            f"Error occurred while verifying connectivity to {url}: Timed out."
+        )
+    except Exception as err:
+        if len(args) == 0:
+            CHECKS["Github"] = Status.FAIL
+        else:
+            CHECKS[args[0]] = Status.FAIL
+    else:
+        return retval
+
+
+def check_connectivity():
+    # Check connectivity for github, docker and tenant
+    print(
+        "\nVerifying the connectivity for pre-requisite outbound network calls..."
+    )
+    timeout(60, check_github_connctivity)
+    timeout(60, handle_connectivity, "Docker Hub", "https://hub.docker.com")
+
+    print(
+        '\033[1;37mNOTE: This connectivity check is only for the Docker Hub (https://hub.docker.com). Docker images are pulled from CDN. Please make sure that you have the required connectivity to pull the docker images.\033[0;37m'
+    )
+
+    tenant_name = AVAILABLE_INPUTS.get("NETSKOPE_TENANT")
+    if tenant_name != "test":
+        timeout(60, handle_connectivity, "Netskope tenant", f"https://{tenant_name}.goskope.com")
+
+    if Status.FAIL in [
+        CHECKS.get("Github"),
+        CHECKS.get("Docker Hub"),
+        CHECKS.get("Netskope tenant"),
+    ]:
+        print(
+            "\033[1;31mOne or more connectivity checks have failed. Verify the network connectivity, proxy settings or firewall configurations to address the connectivity issues. \033[0;37m"
+        )
+    else:
+        put_proxy_in_env()
+
+
+def isRedHat():
+    try:
+        with open("/etc/redhat-release") as f:
+            content = f.readline()
+            if content.startswith("Red Hat"):
+                return True
+            else:
+                return False
+    except Exception as e:
+        return False
+
+
+def check_prerequisites():
+    check_connectivity()
+    check_machine_specs()
+    print("\nVerifying docker/podman prerequisites...")
+    if isRedHat():
+        try:
+            check_podman_versions()
+        except Exception as e:
+            print_fail(
+                f"Could not verify Podman/Podman-compose/Podman-plugins version of the machine"
+            )
+    else:
+        try:
+            check_docker_versions()
+        except Exception as e:
+            try:
+                check_podman_versions()
+            except Exception as e:
+                print_fail(
+                    f"Could not verify Docker/Docker-compose version of the machine"
+                )
+                print_fail(
+                    f"Could not verify Podman/Podman-compose/Podman-plugins version of the machine"
+                )
+
+
+def check_and_apply_file_permissions():
+    print("\nVerifying required file permissions...")
+    # Mongo-Data directory owner
+    try:
+        if not os.path.exists("data/mongo-data"):
+            print_fail(
+                f"Could not locate data/mongo-data directory (Please run `git reset --hard HEAD && git pull` and re-run the script.)"
+            )
+            CHECKS["MONGO"] = Status.FAIL
+        else:
+            if platform.system().lower() not in ["darwin"]:
+                if (
+                    stat("data/mongo-data").st_uid == 1001
+                    and stat("data/mongo-data").st_gid == 1001
+                ):
+                    print_pass(
+                        f"Verified owner of data/mongo-data is user with uid 1001"
+                    )
+                    CHECKS["MONGO"] = Status.PASS
+                else:
+                    command = "sudo chown -R 1001:1001 data/mongo-data"
+                    set_directory_permission("data/mongo-data", command)
+                    print_pass(
+                        f"Owner of data/mongo-data is not accurate... Changing owner of data/mongo-data to user with uid 1001"
+                    )
+                    CHECKS["MONGO"] = Status.PASS
+
+            # mongo_data directory file
+            try:
+                file_perms = oct(stat("data/mongo-data").st_mode & 0o777)
+                if (
+                    (int(file_perms[2]) & 4)
+                    and (int(file_perms[2]) & 2)
+                    and (int(file_perms[2]) & 1)
+                    and (int(file_perms[3]) & 4)
+                    and (int(file_perms[4]) & 4)
+                ):
+                    print_pass(f"Verified file permissions of data/mongo-data")
+                    CHECKS["MONGO-FILE"] = Status.PASS
+                else:
+                    command = "sudo chmod -R 744 data/mongo-data"
+                    set_directory_permission("data/mongo-data", command)
+                    print_pass(
+                        f"File permissions of data/mongo-data are not accurate... Adding read/write permissions to data/custom_plugins"
+                    )
+                    CHECKS["MONGO-FILE"] = Status.PASS
+            except Exception as e:
+                print_fail(
+                    f"Error occured while verifying file permissions for data/mongo-data"
+                )
+                CHECKS["MONGO-FILE"] = Status.FAIL
+    except Exception as e:
+        # print(e)
+        print_fail(f"Error occured while verifying owner of data/mongo-data")
+        CHECKS["MONGO"] = Status.FAIL
+
+    
+
+    # Custom_plugins directory
+    try:
+        if not os.path.exists("data/custom_plugins"):
+            print_fail(
+                f"Could not locate data/custom_plugins directory (Please run `git reset --hard HEAD && git pull` and re-run the script.)"
+            )
+            CHECKS["CUSTOM_PLUGINS"] = Status.FAIL
+        elif not os.path.exists("data/custom_plugins/__init__.py"):
+            print_fail(
+                f"Could not locate data/custom_plugins/__init__.py file (Please run `git reset --hard HEAD && git pull` and re-run the script.)"
+            )
+            CHECKS["CUSTOM_PLUGINS"] = Status.FAIL
+        else:
+            file_perms = oct(stat("data/custom_plugins").st_mode & 0o777)
+            if (
+                (int(file_perms[2]) & 4)
+                and (int(file_perms[2]) & 2)
+                and (int(file_perms[2]) & 1)
+                and (int(file_perms[3]) & 4)
+                and (int(file_perms[3]) & 2)
+                and (int(file_perms[3]) & 1)
+                and (int(file_perms[4]) & 4)
+                and (int(file_perms[4]) & 1)
+            ):
+                print_pass(f"Verified file permissions of data/custom_plugins")
+                CHECKS["CUSTOM_PLUGINS"] = Status.PASS
+            else:
+                command = "sudo chmod -R 775 data/custom_plugins"
+                set_directory_permission("data/custom_plugins", command)
+                print_pass(
+                    f"File permissions of data/custom_plugins are not accurate... Adding read/write/execute permissions to data/custom_plugins"
+                )
+                CHECKS["CUSTOM_PLUGINS"] = Status.PASS
+    except Exception as e:
+        # print(e)
+        print_fail(
+            f"Error occured while verifying file permissions for data/custom_plugins"
+        )
+        CHECKS["CUSTOM_PLUGINS"] = Status.FAIL
+
+    # ssl_certs directory
+    try:
+        if not os.path.exists("data/ssl_certs"):
+            print_fail(
+                f"Could not locate data/ssl_certs directory (Please run `git reset --hard HEAD && git pull` and re-run the script.)"
+            )
+            CHECKS["SSL_CERTS"] = Status.FAIL
+        else:
+            file_perms = oct(stat("data/ssl_certs").st_mode & 0o777)
+            if (
+                (int(file_perms[2]) & 4)
+                and (int(file_perms[2]) & 2)
+                and (int(file_perms[2]) & 1)
+                and (int(file_perms[3]) & 4)
+                and (int(file_perms[3]) & 2)
+                and (int(file_perms[4]) & 4)
+                and (int(file_perms[4]) & 2)
+            ):
+                print_pass(f"Verified file permissions of data/ssl_certs")
+                CHECKS["SSL_CERTS"] = Status.PASS
+            else:
+                command = "sudo chmod 766 data/ssl_certs"
+                set_directory_permission("data/ssl_certs", command)
+                print_pass(
+                    f"File permissions of data/ssl_certs are not accurate... Adding read/write permissions to data/ssl_certs"
+                )
+                CHECKS["SSL_CERTS"] = Status.PASS
+        
+        if os.path.exists("data/ssl_certs/cte_cert.crt"):
+            file_perms = oct(stat("data/ssl_certs/cte_cert.crt").st_mode & 0o777)
+            if not (
+                (int(file_perms[2]) & 4)
+                and (int(file_perms[2]) & 2)
+                and (int(file_perms[3]) & 4)
+                and (int(file_perms[3]) & 2)
+                and (int(file_perms[4]) & 4)
+                and (int(file_perms[4]) & 2)
+            ): 
+                command = "sudo chmod 666 data/ssl_certs/cte_cert.crt"
+                set_directory_permission("data/ssl_certs/cte_cert.crt", command)
+                print_pass(
+                    f"File permissions of data/ssl_certs/cte_cert.crt are not accurate... Adding read/write permissions to data/ssl_certs/cte_cert.crt"
+                )
+
+        if os.path.exists("data/ssl_certs/cte_cert_key.key"):
+            file_perms = oct(stat("data/ssl_certs/cte_cert_key.key").st_mode & 0o777)
+            if not (
+                (int(file_perms[2]) & 4)
+                and (int(file_perms[2]) & 2)
+                and (int(file_perms[3]) & 4)
+                and (int(file_perms[3]) & 2)
+                and (int(file_perms[4]) & 4)
+                and (int(file_perms[4]) & 2)
+            ): 
+                command = "sudo chmod 666 data/ssl_certs/cte_cert_key.key"
+                set_directory_permission("data/ssl_certs/cte_cert_key.key", command)
+                print_pass(
+                    f"File permissions of data/ssl_certs/cte_cert_key.key are not accurate... Adding read/write permissions to data/ssl_certs/cte_cert_key.key"
+                )
+            
+    except Exception as e:
+        print_fail(
+            f"Error occured while verifying file permissions for data/ssl_certs"
+        )
+        CHECKS["SSL_CERTS"] = Status.FAIL
+
+    # rabbitmq directory
+    try:
+        if not os.path.exists("data/rabbitmq"):
+            print_fail(
+                f"Could not locate data/rabbitmq directory (Please run `git reset --hard HEAD && git pull` and re-run the script.)"
+            )
+            CHECKS["CUSTOM_PLUGINS"] = Status.FAIL
+        else:
+            file_perms = oct(stat("data/rabbitmq").st_mode & 0o777)
+            if (
+                (int(file_perms[2]) & 4)
+                and (int(file_perms[3]) & 4)
+                and (int(file_perms[4]) & 4)
+            ):
+                print_pass(f"Verified file permissions of data/rabbitmq")
+                CHECKS["RABBITMQ"] = Status.PASS
+            else:
+                command = "sudo chmod -R 444 data/rabbitmq"
+                set_directory_permission("data/rabbitmq", command)
+                print_pass(
+                    f"File permissions of data/rabbitmq are not accurate... Adding read permissions to data/rabbitmq"
+                )
+                CHECKS["RABBITMQ"] = Status.PASS
+    except Exception as e:
+        print_fail(
+            f"Error occured while verifying file permissions for data/rabbitmq"
+        )
+        CHECKS["RABBITMQ"] = Status.FAIL
+
+    # start script
+    try:
+        if not os.path.exists("./start"):
+            print_fail(
+                f"Could not locate start script (Please run `git reset --hard HEAD && git pull` and re-run the script.)"
+            )
+            CHECKS["START"] = Status.FAIL
+        else:
+            file_perms = oct(stat("start").st_mode & 0o777)
+            if (
+                (int(file_perms[2]) & 1)
+                and (int(file_perms[3]) & 1)
+                and (int(file_perms[4]) & 1)
+            ):
+                print_pass(f"Verified file permissions of start script")
+                CHECKS["START"] = Status.PASS
+            else:
+                command = "sudo chmod 555 ./start"
+                set_directory_permission("start", command)
+                print_pass(
+                    f"File permissions of start script are not accurate... Adding execute permissions to start script"
+                )
+                CHECKS["START"] = Status.PASS
+    except Exception as e:
+        # print(e)
+        print_fail(
+            f"Error occurred while verifying file permissions for start script"
+        )
+        CHECKS["START"] = Status.FAIL
+
+    # stop script
+    try:
+        if not os.path.exists("./stop"):
+            print_fail(
+                f"Could not locate stop script (Please run `git reset --hard HEAD && git pull` and re-run the script.)"
+            )
+            CHECKS["STOP"] = Status.FAIL
+        else:
+            file_perms = oct(stat("stop").st_mode & 0o777)
+            if (
+                (int(file_perms[2]) & 1)
+                and (int(file_perms[3]) & 1)
+                and (int(file_perms[4]) & 1)
+            ):
+                print_pass(f"Verified file permissions of stop script")
+                CHECKS["STOP"] = Status.PASS
+            else:
+                command = "sudo chmod 555 ./stop"
+                set_directory_permission("stop", command)
+                print_pass(
+                    f"File permissions of stop script are not accurate... Adding execute permissions to stop script"
+                )
+                CHECKS["STOP"] = Status.PASS
+    except Exception as e:
+        # print(e)
+        print_fail(
+            f"Error occurred while verifying file permissions for stop script"
+        )
+        CHECKS["STOP"] = Status.FAIL
+
+
+def validate_port(port):
+    try:
+        if port == "":
+            return True
+        port = int(port)
+        if 1 <= port <= 65535:
+            return True
+        return False
+    except Exception as e:
+        return False
+
+
+def check_port(port):
+    try:
+        sock = socket.socket(socket.AF_INET, socket.SOCK_STREAM)
+        result = sock.connect_ex(("127.0.0.1", port))
+        if result == 0:
+            print_fail(f"Port {port} is already in use.\033[0;37m\n")
+            CHECKS["UI Port Check"] = Status.FAIL
+            return False
+        else:
+            print_pass(f"Port {port} is available.\n")
+            CHECKS["UI Port Check"] = Status.PASS
+            return True
+    except Exception as e:
+        # print(e)
+        print_warning(f"Could not verify Port information of the machine]n")
+        CHECKS["UI Port Check"] = Status.NOT_VERIFIED
+
+
+def pull_from_github():
+    print("\nChecking for the updates...")
+    pr1 = subprocess.Popen(
+        ['git', 'diff', '-G.'],
+        cwd=os.getcwd(),
+        shell=False,
+        stdout=subprocess.PIPE,
+        stderr=subprocess.PIPE,
+    )
+    (out, error) = pr1.communicate()
+    out = out.decode("utf-8")
+    error = error.decode("utf-8")
+
+    print(out)
+
+    if out == "" and error == "":
+        pr1 = subprocess.Popen(
+            ['git pull'],
+            cwd=os.getcwd(),
+            shell=True,
+            stdout=subprocess.PIPE,
+            stderr=subprocess.PIPE,
+        )
+        (out, error) = pr1.communicate()
+        error = error.decode("utf-8")
+        out = out.decode("utf-8")
+        print(out)
+        if error != "" and ("Already up-to-date" not in out and "Already up to date" not in out):
+            print_fail(f"Error while pulling the latest updates from github.\n{error}")
+            print("\nRunning existing setup to install the Netskope CE...")
+            return
+        if "Already up-to-date" not in out and "Already up to date" not in out:
+            print("\nThe latest changes has been pulled... Please run the setup script again...")
+            exit(0)
+    elif error != "":
+        print(f"\nError while checking for git diff. {error}\n")
+    else:   
+        print("\n\033[1;31mThere are some local changes that might affect the installation. Can not proceed further. Please Remove the local changes and re-run the script.\033[0;37m\n")
+        exit(1)
+
+
+def migrate_mongo():
+    print("\nVerifying mongo-data directory...")
+    if os.path.exists("data/mongo-data/"):
+        files = os.listdir("data/mongo-data/") 
+        files = [x for x in files if not x.startswith('.')]
+
+        if len(files) == 0 or "data" in files:
+            print("mongo-data directory structure is already updated... ")
+            return
+
+        if not os.path.exists("data/mongo-data/data/db/"):
+            print("\nCreating data/mongo-data/data/db directory...")
+            os.makedirs("data/mongo-data/data/db/", mode=0o744)
+
+        try:
+            for _file in files:
+                path_name = f"data/mongo-data/{_file}"
+                if os.path.isdir(path_name):
+                    shutil.copytree(path_name, f"data/mongo-data/data/db/{_file}")
+                else:
+                    shutil.copy(path_name, "data/mongo-data/data/db/")
+            print("mongo-data directory structure updated successfully")
+
+            # Change owner to 1001 after copying the data 
+            if platform.system().lower() not in ["darwin"]:
+                command = "sudo chown -R 1001:1001 data/mongo-data"
+                set_directory_permission("data/mongo-data", command)
+        except Exception as exc:
+            print(f"Error while migrating mongo-data: {exc}")
+    else:
+        print_fail(
+            f"Could not locate data/mongo-data directory (Please run `git reset --hard HEAD && git pull` and re-run the script.)"
+        )
+        exit(1)
+
+
+def run():
+    try:
+        should_ignore = (
+            True
+            if (len(sys.argv) > 1 and sys.argv[1] == "--ignore-failures")
+            else False
+        )
+        if len(sys.argv) > 1:
+            if len(sys.argv) > 2:
+                print("Invalid number of arguments provided.")
+                exit()
+            if "--ignore-failures" in sys.argv:
+                should_ignore = True
+            invalids = []
+            for x in sys.argv[1:]:
+                if x not in ["--ignore-failures"]:
+                    invalids.append(x)
+            if invalids != []:
+                print(f"Invalid {invalids} flag(s) provided.")
+                exit()
+        print_banner()
+        create_env_if_not_exist()
+        get_all_existed_env_variable()  # Get already exsting env variables
+        pull_from_github()
+
+        ask_for_initial_inputs()
+        check_prerequisites()
+        migrate_mongo()
+        check_and_apply_file_permissions()
+
+        if (Status.FAIL in CHECKS.values()) or (Status.NOT_VERIFIED in [
+            CHECKS.get('Podman-Plugin', None), CHECKS.get('Podman', None), CHECKS.get('Podman-Compose', None)
+        ]):
+            print(
+                "\n\n\033[1;31mInstallation failed. One or more prerequisite checks are not met. Please address the minimum requirements and re-run the setup script.\033[0;37m\n"
+            )
+            if should_ignore:
+                print(
+                    "\033[1;31mIgnoring the failures... '--ignore-failures' flag applied.\033[0;37m"
+                )
+            else:
+                exit()
+
+        if Status.NOT_VERIFIED in CHECKS.values():
+            shouldContinue = (
+                getpass(
+                    "\n\n\033[1;93mOne or more prerequisite checks could not be verified. Press Enter to continue \033[0;37m"
+                )
+                .strip()
+                .lower()
+            )
+
+
+        # Ask for Protocol
+        protocol = ""
+        is_ssl_enabled = check_for_certs()
+        if not is_ssl_enabled:
+            while protocol not in ["http", "https"]:
+                protocol = (
+                    input(
+                        "\nDo you want to access CE over HTTP, or HTTPS (HTTPS is recommended)? "
+                    )
+                    .strip()
+                    .lower()
+                )
+                if protocol == "http":
+                    print("Accessing CE over HTTP is not recommended\n")
+                    confim = (
+                        input(
+                            "Do you still want to access CE over HTTP? (y/yes) "
+                        )
+                        .strip()
+                        .lower()
+                    )
+                    if confim not in ["y", "yes"]:
+                        protocol = ""
+                        continue
+                    else:
+                        DEFAULT_INPUTS["ENABLE_TLS_V_1_2"][
+                            "default"
+                        ] = "TLSv1.3"
+                        DEFAULT_INPUTS["ENABLE_TLS_V_1_2"]["skip"] = True
+                elif protocol == "https":
+                    DEFAULT_INPUTS["UI_PORT"]["default"] = 443
+                    is_ssl_enabled = (
+                        check_for_certs()
+                    )  # Checking if SSL is enabled or not
+                    if not is_ssl_enabled:
+                        create_self_signed_ssl_certs()
+                    print(
+                        "\033[1;37mReplace ./data/ssl_certs/cte_cert.crt and ./data/ssl_certs/cte_cert_key.key files with your custom certificate and key files respectively to use custom SSL certificates.\033[0;37m"
+                    )
+                else:
+                    print(
+                        "Invalid input... Valid inputs are 'http' or 'https'.\n"
+                    )
+        else:
+            DEFAULT_INPUTS["UI_PORT"]["default"] = 443
+
+        print()
+
+        # Ask for all configuration parameters
+        for key, item in DEFAULT_INPUTS.items():
+            data = ""
+            if not item["skip"]:
+                if key not in AVAILABLE_INPUTS:
+                    if item["help"]:
+                        print(item["help"])
+                    if item.get("mandatory", False):
+                        user_input = item.get("user_input")
+                        if key == "JWT_SECRET":
+                            data = ""
+                            while data == "":
+                                data = getpass(f"> {user_input}: ").strip()
+                                if data == "":
+                                    print(
+                                        "JWT Secret can not be empty. Please try again.\n"
+                                    )
+                        elif key == "MAINTENANCE_PASSWORD":
+                            data = "a"
+                            confirm_data = "b"
+                            while data != confirm_data:
+                                data = getpass(f"> {user_input}: ").strip()
+                                if data == "":
+                                    print(
+                                        "Maintenance password can not be empty. Please try again.\n"
+                                    )
+                                    continue
+
+                                if (
+                                    ("\\" in data)
+                                    or ("/" in data)
+                                    or ("'" in data)
+                                    or ('"' in data)
+                                ):
+                                    print(
+                                        "Maintenance password can not contain \\ / ' \" Please try again.\n"
+                                    )
+                                    continue
+
+                                confirm_data = getpass(
+                                    f"\n> Confirm maintenance password: "
+                                ).strip()
+                                if data != confirm_data:
+                                    print(
+                                        "Maintenance password and Confirm maintenance password do not match. Please try again.\n"
+                                    )
+                            data = f"'{data}'"
+                        else:
+                            data = input(f"> {user_input}: ").strip()
+                    else:
+                        user_input = item.get("user_input")
+                        if user_input:
+                            if key == "UI_PORT":
+                                i = 0
+                                while True: 
+                                    if i >= 3:
+                                        print("\033[1;37mPlease make sure the port on which you want to access the Netskope CE UI is available and Re-run the script.\033[0;37m")
+                                        exit(1)
+                                    data = input(
+                                        f"> {user_input} (Default: \"{item['default']}\"): "
+                                    ).strip()
+                                    if validate_port(data):
+                                        data = item['default'] if data == "" else data
+                                        if check_port(int(data)):
+                                            print(
+                                                '\033[1;37mNOTE: This port will be used to access the Netskope CE UI. Please make sure that inbound traffic to this port is allowed.\n\033[0;37m'
+                                            )
+                                            break
+                                    else:
+                                        print("Invalid port provided... Port should be within 1 to 65535 range...\n")
+                                    i += 1
+                            else:
+                                data = input(
+                                    f"> {user_input} (Default: \"{item['default']}\"): "
+                                ).strip()
+                        else:
+                            data = input(
+                                f"> Enter {key} (Default: \"{item['default']}\"): "
+                            ).strip()
+                            
+
+                else:
+                    if key != "MAINTENANCE_PASSWORD":
+                        if item["help"]:
+                            print(item["help"])
+                        user_input = item.get("user_input", None)
+                        if user_input:
+                            if key == "JWT_SECRET":
+                                data = ""
+                                while data == "":
+                                    data = getpass(f"> {user_input}: ").strip()
+                                    if data == "":
+                                        print(
+                                            "JWT Secret should not be empty. Please try again.\n"
+                                        )
+                            elif key == "UI_PORT":
+                                i = 0
+                                while True: 
+                                    if i >= 3:
+                                        print("\033[1;37mPlease make sure the port on which you want to access the Netskope CE UI is available and Re-run the script.\033[0;37m")
+                                        exit(1)
+                                    data = input(
+                                        f"> {user_input} (Current: \"{AVAILABLE_INPUTS[key]}\"): "
+                                    ).strip()
+                                    if validate_port(data):
+                                        data = AVAILABLE_INPUTS[key] if data == "" else data
+                                        if check_port(int(data)):
+                                            print(
+                                                '\033[1;37mNOTE: This port will be used to access the Netskope CE UI. Please make sure that inbound traffic to this port is allowed.\n\033[0;37m'
+                                            )
+                                            break
+                                    else:
+                                        print("Invalid port provided... Port should be within 1 to 65535 range...\n")
+                                    i += 1
+                            else:
+                                data = input(
+                                    f'> {user_input} (Current: "{AVAILABLE_INPUTS[key]}"): '
+                                ).strip()
+                        else:
+                            data = input(
+                                f'> Enter {key} (Current: "{AVAILABLE_INPUTS[key]}"): '
+                            ).strip()
+                print("")
+            data = data.strip() if isinstance(data, str) else data
+            if not data:
+                if key not in AVAILABLE_INPUTS:
+                    data = item["default"]
+                else:
+                    data = AVAILABLE_INPUTS[key]
+            data = data.strip() if isinstance(data, str) else data
+            if key == "MAINTENANCE_PASSWORD_ESCAPED":
+                data = urllib.parse.quote_plus(
+                    AVAILABLE_INPUTS["MAINTENANCE_PASSWORD"].strip("'")
+                )
+
+            if key == "BETA_OPT_IN":
+                if data.lower() in ["y", "yes"]:
+                    AVAILABLE_INPUTS["CORE_TAG"] = CORE_BETA_DEFAULT
+                    AVAILABLE_INPUTS["UI_TAG"] = UI_BETA_DEFAULT
+                else:
+                    AVAILABLE_INPUTS["CORE_TAG"] = CORE_DEFAULT
+                    AVAILABLE_INPUTS["UI_TAG"] = UI_DEFAULT
+
+            if key == "ENABLE_TLS_V_1_2":
+                if data.lower() in ["y", "yes"]:
+                    data = "TLSv1.2 TLSv1.3"
+                else:
+                    data = "TLSv1.3"
+            AVAILABLE_INPUTS[key] = data
+        put_env_variable(AVAILABLE_INPUTS)
+
+        if isRedHat():
+            print(
+                "\nSetup completed successfully...\n\nExecute this command to start CE:\n  > sudo ./start"
+            )
+        else:
+            print(
+                "\nSetup completed successfully...\n\nExecute this command to start CE:\n  > ./start"
+            )
+        print(
+            "\nPlease re-run the setup script to update any parameter.\n"
+        )
+
+    except KeyboardInterrupt as e:
+        put_env_variable(AVAILABLE_INPUTS)
+        print(
+            "\nSetup stopped... The entered configurations will be saved...\n"
+        )
+    except Exception as e:
+        print(e)
+
+    print(
+        "\nWarning: It is recommended to take an external backup of the .env file located in this directory."
+    )
+
+
+if __name__ == "__main__":
+    run()
+